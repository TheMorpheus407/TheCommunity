--- conflicted
+++ resolved
@@ -2684,19 +2684,19 @@
   const rootElement = document.getElementById('root');
   const root = ReactDOM.createRoot(rootElement);
   root.render(React.createElement(App));
+  initBackgroundSound();
+  initKonamiCode();
 
   /**
-<<<<<<< HEAD
    * Initialize background sound to play on first user interaction.
    * Modern browsers require user interaction before allowing audio playback.
    */
-  (function initBackgroundSound() {
+  function initBackgroundSound() {
     const audio = document.getElementById('background-sound');
     if (!audio) {
       return;
     }
 
-    // Set volume to maximum as requested
     audio.volume = 1.0;
 
     let hasStarted = false;
@@ -2708,8 +2708,8 @@
 
       audio.play().then(() => {
         hasStarted = true;
-        // Remove listeners after successful start
         document.removeEventListener('click', startAudio);
+        document.removeEventListener('pointerdown', startAudio);
         document.removeEventListener('keydown', startAudio);
         document.removeEventListener('touchstart', startAudio);
       }).catch((error) => {
@@ -2717,16 +2717,18 @@
       });
     };
 
-    // Listen for first user interaction
     document.addEventListener('click', startAudio, { once: false });
+    document.addEventListener('pointerdown', startAudio, { once: false });
     document.addEventListener('keydown', startAudio, { once: false });
     document.addEventListener('touchstart', startAudio, { once: false });
-=======
-   * Konami Code Easter Egg
+  }
+
+  /**
+   * Konami Code Easter Egg.
    * Detects the sequence: ↑ ↑ ↓ ↓ ← → ← → B A
-   * When activated, plays Nyan Cat music
+   * When activated, toggles the Nyan Cat music.
    */
-  (function initKonamiCode() {
+  function initKonamiCode() {
     const KONAMI_CODE = [
       'ArrowUp',
       'ArrowUp',
@@ -2750,12 +2752,10 @@
         konamiIndex++;
 
         if (konamiIndex === KONAMI_CODE.length) {
-          // Konami code completed!
           activateNyanCat();
           konamiIndex = 0;
         }
       } else {
-        // Reset if wrong key pressed
         konamiIndex = 0;
       }
     }
@@ -2769,12 +2769,10 @@
       }
 
       if (isAudioPlaying) {
-        // Stop the music if already playing
         audio.pause();
         audio.currentTime = 0;
         isAudioPlaying = false;
       } else {
-        // Start the music
         audio.play().then(() => {
           isAudioPlaying = true;
         }).catch((error) => {
@@ -2784,6 +2782,5 @@
     }
 
     document.addEventListener('keydown', handleKonamiKeyPress);
->>>>>>> 4848d0a5
-  })();
+  }
 })();