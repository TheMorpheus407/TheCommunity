/**
 * Peer-to-peer WebRTC chat application bootstrap.
 * Allows two browsers to exchange messages without a signaling server.
 */
(function () {
  const { useState, useRef, useCallback, useEffect } = React;

  const EXPECTED_CHANNEL_LABEL = 'chat';
  const CONTROL_CHANNEL_LABEL = 'control';
  const MAX_MESSAGE_LENGTH = 2000;
  const MAX_MESSAGES_PER_INTERVAL = 30;
  const MESSAGE_INTERVAL_MS = 5000;
  const CONTROL_MAX_MESSAGES_PER_INTERVAL = 60;
  const CONTROL_MESSAGE_INTERVAL_MS = 5000;
  const CONTROL_MAX_PAYLOAD_LENGTH = 2048;
  const CONTROL_TEXT_INSERT_LIMIT = 32;
  const CONTROL_TOTAL_TEXT_BUDGET = 2048;
  const OPENAI_MODEL = 'gpt-4o-mini';
  const THEME_STORAGE_KEY = 'thecommunity.theme-preference';
  const THEME_OPTIONS = {
    LIGHT: 'light',
    DARK: 'dark'
  };

<<<<<<< HEAD
=======
  const ROLE_LABELS = {
    local: 'You',
    remote: 'Peer',
    system: 'Notice'
  };

  const CONTROL_MESSAGE_TYPES = {
    POINTER: 'pointer',
    POINTER_VISIBILITY: 'pointer-visibility',
    KEYBOARD: 'keyboard',
    PERMISSION: 'permission',
    ACTION: 'action'
  };

>>>>>>> 182c245c
  /**
   * Renders the mascot that reacts angrily on hover.
   * Pure SVG so it can be reused without additional assets.
   * @param {Object} props
   * @param {Object} props.t - Translation object
   * @returns {React.ReactElement}
   */
  function TuxMascot({ t }) {
    const svgChildren = [
      React.createElement('ellipse', {
        key: 'shadow',
        className: 'tux-shadow',
        cx: '60',
        cy: '112',
        rx: '24',
        ry: '8'
      }),
      React.createElement('ellipse', {
        key: 'body',
        className: 'tux-body',
        cx: '60',
        cy: '60',
        rx: '32',
        ry: '46'
      }),
      React.createElement('ellipse', {
        key: 'belly',
        className: 'tux-belly',
        cx: '60',
        cy: '78',
        rx: '22',
        ry: '28'
      }),
      React.createElement('ellipse', {
        key: 'head',
        className: 'tux-head',
        cx: '60',
        cy: '38',
        rx: '26',
        ry: '24'
      }),
      React.createElement('ellipse', {
        key: 'face',
        className: 'tux-face',
        cx: '60',
        cy: '47',
        rx: '20',
        ry: '15'
      }),
      React.createElement('ellipse', {
        key: 'wing-left',
        className: 'tux-wing wing-left',
        cx: '33',
        cy: '70',
        rx: '11',
        ry: '24'
      }),
      React.createElement('ellipse', {
        key: 'wing-right',
        className: 'tux-wing wing-right',
        cx: '87',
        cy: '70',
        rx: '11',
        ry: '24'
      }),
      React.createElement('path', {
        key: 'foot-left',
        className: 'tux-foot foot-left',
        d: 'M44 96 C40 104 44 110 52 110 L58 110 C64 110 66 104 62 96 L56 88 Z'
      }),
      React.createElement('path', {
        key: 'foot-right',
        className: 'tux-foot foot-right',
        d: 'M76 96 C72 104 76 110 84 110 L90 110 C96 110 98 104 94 96 L88 88 Z'
      }),
      React.createElement('polygon', {
        key: 'beak-upper',
        className: 'tux-beak-upper',
        points: '60,50 48,56 72,56'
      }),
      React.createElement('ellipse', {
        key: 'beak-lower',
        className: 'tux-beak-lower',
        cx: '60',
        cy: '60',
        rx: '12',
        ry: '5'
      }),
      React.createElement('circle', {
        key: 'eye-left',
        className: 'tux-eye eye-left',
        cx: '50',
        cy: '44',
        r: '7'
      }),
      React.createElement('circle', {
        key: 'eye-right',
        className: 'tux-eye eye-right',
        cx: '70',
        cy: '44',
        r: '7'
      }),
      React.createElement('circle', {
        key: 'pupil-left',
        className: 'tux-pupil pupil-left',
        cx: '52',
        cy: '46',
        r: '3'
      }),
      React.createElement('circle', {
        key: 'pupil-right',
        className: 'tux-pupil pupil-right',
        cx: '68',
        cy: '46',
        r: '3'
      }),
      React.createElement('circle', {
        key: 'glow-left',
        className: 'tux-eye-glow glow-left',
        cx: '50',
        cy: '44',
        r: '7'
      }),
      React.createElement('circle', {
        key: 'glow-right',
        className: 'tux-eye-glow glow-right',
        cx: '70',
        cy: '44',
        r: '7'
      }),
      React.createElement('rect', {
        key: 'brow-left',
        className: 'tux-brow brow-left',
        x: '42',
        y: '32',
        width: '16',
        height: '3',
        rx: '1.5'
      }),
      React.createElement('rect', {
        key: 'brow-right',
        className: 'tux-brow brow-right',
        x: '62',
        y: '32',
        width: '16',
        height: '3',
        rx: '1.5'
      }),
      React.createElement('path', {
        key: 'steam-left',
        className: 'tux-steam steam-left',
        d: 'M32 20 C28 14 31 10 35 8 C39 6 40 4 38 2'
      }),
      React.createElement('path', {
        key: 'steam-right',
        className: 'tux-steam steam-right',
        d: 'M88 20 C92 14 89 10 85 8 C81 6 80 4 82 2'
      })
    ];

    return React.createElement(
      'div',
      {
        className: 'tux-mascot',
        role: 'img',
        'aria-label': t.mascot.ariaLabel
      },
      React.createElement(
        'svg',
        {
          className: 'tux-svg',
          viewBox: '0 0 120 120',
          xmlns: 'http://www.w3.org/2000/svg',
          'aria-hidden': 'true',
          focusable: 'false'
        },
        svgChildren
      )
    );
  }

  /**
   * Determines the initial theme, preferring stored settings, then system preference.
   * @returns {{theme: 'light'|'dark', isStored: boolean}}
   */
  function resolveInitialTheme() {
    if (typeof window === 'undefined') {
      return { theme: THEME_OPTIONS.DARK, isStored: false };
    }
    try {
      const storedTheme = window.localStorage.getItem(THEME_STORAGE_KEY);
      if (storedTheme === THEME_OPTIONS.LIGHT || storedTheme === THEME_OPTIONS.DARK) {
        if (typeof document !== 'undefined') {
          document.documentElement.dataset.theme = storedTheme;
        }
        return { theme: storedTheme, isStored: true };
      }
    } catch (error) {
      console.warn('Theme preference could not be read from storage.', error);
    }
    const prefersDark = typeof window.matchMedia === 'function'
      && window.matchMedia('(prefers-color-scheme: dark)').matches;
    const detectedTheme = prefersDark ? THEME_OPTIONS.DARK : THEME_OPTIONS.LIGHT;
    if (typeof document !== 'undefined') {
      document.documentElement.dataset.theme = detectedTheme;
    }
    return { theme: detectedTheme, isStored: false };
  }

  /**
   * Root React component that coordinates WebRTC setup and the user interface.
   * @returns {React.ReactElement}
   */
  function App() {
    const initialThemeRef = useRef(null);
    if (!initialThemeRef.current) {
      initialThemeRef.current = resolveInitialTheme();
    }
    const [theme, setTheme] = useState(initialThemeRef.current.theme);
    const hasStoredThemeRef = useRef(initialThemeRef.current.isStored);
    const [language, setLanguage] = useState(getCurrentLanguage());
    const t = translations[language] || translations.de;
    const [status, setStatus] = useState(t.status.waiting);
    const [channelStatus, setChannelStatus] = useState(t.status.channelClosed);
    const [localSignal, setLocalSignal] = useState('');
    const [remoteSignal, setRemoteSignal] = useState('');
    const [messages, setMessages] = useState([]);
    const [inputText, setInputText] = useState('');
    const [channelReady, setChannelReady] = useState(false);
    const [isCreatingOffer, setIsCreatingOffer] = useState(false);
    const [isCreatingAnswer, setIsCreatingAnswer] = useState(false);
    const [isSignalingCollapsed, setIsSignalingCollapsed] = useState(false);
    const [isAboutOpen, setIsAboutOpen] = useState(false);
    const [contributors, setContributors] = useState([]);
    const [contributorsError, setContributorsError] = useState('');
    const [isLoadingContributors, setIsLoadingContributors] = useState(false);
    const [copyButtonText, setCopyButtonText] = useState(t.signaling.copyButton);
    const [openAiKey, setOpenAiKey] = useState('');
    const [isApiKeyModalOpen, setIsApiKeyModalOpen] = useState(true);
    const [apiKeyInput, setApiKeyInput] = useState('');
    const [apiKeyError, setApiKeyError] = useState('');
    const [isAiBusy, setIsAiBusy] = useState(false);
    const [aiStatus, setAiStatus] = useState('');
    const [aiError, setAiError] = useState('');
    const [isScreenSharing, setIsScreenSharing] = useState(false);
    const [shareSystemAudio, setShareSystemAudio] = useState(false);
    const [isRemoteScreenActive, setIsRemoteScreenActive] = useState(false);
    const [controlChannelReady, setControlChannelReady] = useState(false);
    const [isRemoteControlAllowed, setIsRemoteControlAllowed] = useState(false);
    const [canControlPeer, setCanControlPeer] = useState(false);
    const [remoteControlStatus, setRemoteControlStatus] = useState('Control disabled');
    const [remotePointerState, setRemotePointerState] = useState({ visible: false, x: 50, y: 50 });

    const pcRef = useRef(null);
    const channelRef = useRef(null);
    const controlChannelRef = useRef(null);
    const iceDoneRef = useRef(false);
    const screenSenderRef = useRef(null);
    const screenAudioSenderRef = useRef(null);
    const screenStreamRef = useRef(null);
    const remoteScreenStreamRef = useRef(null);
    const incomingTimestampsRef = useRef([]);
    const messageIdRef = useRef(0);
    const messagesContainerRef = useRef(null);
    const aboutButtonRef = useRef(null);
    const closeAboutButtonRef = useRef(null);
    const contributorsLoadedRef = useRef(false);
    const apiKeyButtonRef = useRef(null);
    const apiKeyInputRef = useRef(null);
    const localScreenVideoRef = useRef(null);
    const remoteScreenVideoRef = useRef(null);
    const remotePointerTimeoutRef = useRef(null);
    const remoteControlSurfaceRef = useRef(null);
    const lastPointerSendRef = useRef(0);
    const remoteControlAllowedRef = useRef(false);
    const canControlPeerRef = useRef(false);
    const remoteScreenActiveRef = useRef(false);
    const controlIncomingTimestampsRef = useRef([]);
    const controlWarningsRef = useRef({ rate: false, size: false });
    const remoteKeyBudgetRef = useRef(CONTROL_TOTAL_TEXT_BUDGET);
    const pointerFramePendingRef = useRef(false);
    const pointerFrameIdRef = useRef(null);
    const pointerQueuedPositionRef = useRef(null);

    /**
     * Queues a chat message for rendering.
     * @param {string} text - Message body
     * @param {'local'|'remote'|'system'} role - Message origin
     */
    const appendMessage = useCallback((text, role) => {
      const id = messageIdRef.current++;
      setMessages((prev) => [...prev, { id, text, role }]);
    }, []);

    /**
     * Adds a system notification to the message list.
     * @param {string} text - Notification text
     */
    const appendSystemMessage = useCallback((text) => {
      appendMessage(text, 'system');
    }, [appendMessage]);

    const appendSystemMessageRef = useRef(appendSystemMessage);
    useEffect(() => {
      appendSystemMessageRef.current = appendSystemMessage;
    }, [appendSystemMessage]);

    const handleToggleTheme = useCallback(() => {
      setTheme((prevTheme) => {
        const nextTheme = prevTheme === THEME_OPTIONS.DARK ? THEME_OPTIONS.LIGHT : THEME_OPTIONS.DARK;
        const currentT = translations[language] || translations.de;
        const themeName = nextTheme === THEME_OPTIONS.DARK ? 'dark' : 'light';
        appendSystemMessage(currentT.systemMessages.themeSwitch(themeName));
        return nextTheme;
      });
      hasStoredThemeRef.current = true;
    }, [appendSystemMessage, language]);

    const handleLanguageChange = useCallback((event) => {
      const newLanguage = event.target.value;
      setLanguage(newLanguage);
      setCurrentLanguage(newLanguage);
      const newT = translations[newLanguage] || translations.de;
      appendSystemMessage(`Language changed to ${newT.name}.`);
      setStatus(newT.status.waiting);
      setChannelStatus(newT.status.channelClosed);
    }, [appendSystemMessage]);

    const handleOpenApiKeyModal = useCallback(() => {
      setApiKeyInput(openAiKey);
      setApiKeyError('');
      setIsApiKeyModalOpen(true);
      setIsAboutOpen(false);
    }, [openAiKey, setIsAboutOpen]);

    const handleCloseApiKeyModal = useCallback(() => {
      setIsApiKeyModalOpen(false);
      setApiKeyError('');
      setApiKeyInput('');
    }, []);

    const handleContinueWithoutAi = useCallback(() => {
      handleCloseApiKeyModal();
      setAiStatus('');
      setAiError('');
      appendSystemMessage(t.systemMessages.continueWithoutAi);
    }, [appendSystemMessage, handleCloseApiKeyModal, t]);

    const handleSaveApiKey = useCallback((event) => {
      if (event && typeof event.preventDefault === 'function') {
        event.preventDefault();
      }
      const trimmed = apiKeyInput.trim();
      if (!trimmed) {
        setApiKeyError(t.aiErrors.emptyKey);
        return;
      }
      setOpenAiKey(trimmed);
      setAiStatus(t.systemMessages.aiReady);
      setAiError('');
      appendSystemMessage(t.systemMessages.apiKeyStored);
      handleCloseApiKeyModal();
    }, [apiKeyInput, appendSystemMessage, handleCloseApiKeyModal, t]);

    const handleDisableAi = useCallback(() => {
      setOpenAiKey('');
      setAiStatus('');
      setAiError('');
      appendSystemMessage(t.systemMessages.aiDisabled);
      handleCloseApiKeyModal();
    }, [appendSystemMessage, handleCloseApiKeyModal, t]);

    /**
     * Configures event handlers on the reliable chat channel.
     * Applies defensive checks and rate limiting to inbound traffic.
     * @param {RTCDataChannel} channel - Active data channel
     */
    const setupChatChannel = useCallback((channel) => {
      channel.onopen = () => {
        setChannelStatus(t.status.channelOpen);
        setChannelReady(true);
        setIsSignalingCollapsed(true);
        incomingTimestampsRef.current = [];
      };
      channel.onclose = () => {
        setChannelStatus(t.status.channelClosed);
        setChannelReady(false);
        setIsSignalingCollapsed(false);
        incomingTimestampsRef.current = [];
        channelRef.current = null;
      };
      channel.onmessage = (event) => {
        if (typeof event.data !== 'string') {
          appendSystemMessage(t.systemMessages.securityBlocked);
          return;
        }
        const payload = event.data;
        if (payload.length > MAX_MESSAGE_LENGTH) {
          appendSystemMessage(t.systemMessages.messageTooLong(MAX_MESSAGE_LENGTH));
          return;
        }
        const now = Date.now();
        incomingTimestampsRef.current = incomingTimestampsRef.current.filter(
          (timestamp) => now - timestamp < MESSAGE_INTERVAL_MS
        );
        incomingTimestampsRef.current.push(now);
        if (incomingTimestampsRef.current.length > MAX_MESSAGES_PER_INTERVAL) {
          appendSystemMessage(t.systemMessages.rateLimit);
          return;
        }
        appendMessage(payload, 'remote');
      };
    }, [appendMessage, appendSystemMessage, t]);

    /**
     * Processes inbound control-channel payloads (populated in Step 4).
     * @param {string} payload - Raw channel message
     */
    const cancelPendingPointerFrame = useCallback(() => {
      if (pointerFramePendingRef.current && pointerFrameIdRef.current !== null) {
        cancelAnimationFrame(pointerFrameIdRef.current);
      }
      pointerFramePendingRef.current = false;
      pointerFrameIdRef.current = null;
      pointerQueuedPositionRef.current = null;
    }, []);

    const handleIncomingControlMessage = useCallback((payload) => {
      if (typeof payload !== 'string' || !payload) {
        return;
      }
      if (payload.length > CONTROL_MAX_PAYLOAD_LENGTH) {
        if (!controlWarningsRef.current.size) {
          appendSystemMessageRef.current('Control message ignored: payload exceeded size limits.');
          controlWarningsRef.current.size = true;
        }
        return;
      }
      controlWarningsRef.current.size = false;
      const now = Date.now();
      controlIncomingTimestampsRef.current = controlIncomingTimestampsRef.current.filter((timestamp) => now - timestamp < CONTROL_MESSAGE_INTERVAL_MS);
      if (controlIncomingTimestampsRef.current.length >= CONTROL_MAX_MESSAGES_PER_INTERVAL) {
        if (!controlWarningsRef.current.rate) {
          appendSystemMessageRef.current('Control channel rate limit exceeded. Ignoring rapid inputs.');
          controlWarningsRef.current.rate = true;
        }
        return;
      }
      controlIncomingTimestampsRef.current.push(now);
      controlWarningsRef.current.rate = false;

      let message;
      try {
        message = JSON.parse(payload);
      } catch (error) {
        console.warn('Discarded malformed control message', error);
        return;
      }
      if (!message || typeof message !== 'object') {
        return;
      }
      switch (message.type) {
        case CONTROL_MESSAGE_TYPES.PERMISSION: {
          if (typeof message.allowed !== 'boolean') {
            return;
          }
          const allowed = Boolean(message.allowed);
          if (canControlPeerRef.current !== allowed) {
            appendSystemMessageRef.current(allowed
              ? 'Peer enabled remote control. Use the screen preview to interact.'
              : 'Peer disabled remote control.');
          }
          canControlPeerRef.current = allowed;
          setCanControlPeer(allowed);
          setRemoteControlStatus(allowed ? 'Control granted - interact with peer screen' : 'Control disabled by peer');
          if (!allowed) {
            cancelPendingPointerFrame();
            hideRemotePointerRef.current();
          }
          return;
        }
        case CONTROL_MESSAGE_TYPES.POINTER: {
          if (!remoteControlAllowedRef.current) {
            return;
          }
          if (message.kind !== 'move' && message.kind !== 'click') {
            return;
          }
          const x = Number(message.x);
          const y = Number(message.y);
          if (!Number.isFinite(x) || !Number.isFinite(y)) {
            return;
          }
          showRemotePointerRef.current(x, y);
          if (message.kind === 'click') {
            const button = typeof message.button === 'string' ? message.button : 'left';
            performRemoteClickRef.current(x, y, button);
          }
          return;
        }
        case CONTROL_MESSAGE_TYPES.POINTER_VISIBILITY: {
          if (!remoteControlAllowedRef.current) {
            return;
          }
          if (message.visible === false) {
            hideRemotePointerRef.current();
          }
          return;
        }
        case CONTROL_MESSAGE_TYPES.KEYBOARD: {
          if (!remoteControlAllowedRef.current) {
            return;
          }
          handleRemoteKeyboardInputRef.current(message);
          return;
        }
        case CONTROL_MESSAGE_TYPES.ACTION: {
          if (!remoteControlAllowedRef.current) {
            return;
          }
          if (message.action === 'clear-input') {
            applyRemoteInputTransformRef.current(() => '');
          }
          return;
        }
        default:
      }
    }, [cancelPendingPointerFrame]);

    /**
     * Configures event handlers for the auxiliary control data channel.
     * @param {RTCDataChannel} channel - Control channel instance
     */
    const setupControlChannel = useCallback((channel) => {
      channel.onopen = () => {
        controlChannelRef.current = channel;
        setControlChannelReady(true);
        setRemoteControlStatus('Control disabled');
        controlIncomingTimestampsRef.current = [];
        controlWarningsRef.current = { rate: false, size: false };
      };
      channel.onclose = () => {
        if (controlChannelRef.current === channel) {
          controlChannelRef.current = null;
        }
        setControlChannelReady(false);
        setCanControlPeer(false);
        canControlPeerRef.current = false;
        remoteControlAllowedRef.current = false;
        setIsRemoteControlAllowed(false);
        hideRemotePointerRef.current();
        cancelPendingPointerFrame();
        remoteKeyBudgetRef.current = CONTROL_TOTAL_TEXT_BUDGET;
        setRemoteControlStatus('Control channel closed');
      };
      channel.onmessage = (event) => {
        if (typeof event.data !== 'string') {
          return;
        }
        handleIncomingControlMessage(event.data);
      };
    }, [cancelPendingPointerFrame, handleIncomingControlMessage]);

    /**
     * Lazily creates (or returns) the RTCPeerConnection instance.
     * @returns {RTCPeerConnection}
     */
    const ensurePeerConnection = useCallback(() => {
      if (pcRef.current) {
        return pcRef.current;
      }
      const pc = new RTCPeerConnection({ iceServers: [] });
      pcRef.current = pc;

      const remoteStream = new MediaStream();
      remoteScreenStreamRef.current = remoteStream;
      if (!screenSenderRef.current) {
        const videoTransceiver = pc.addTransceiver('video', { direction: 'sendrecv' });
        screenSenderRef.current = videoTransceiver.sender;
      }
      if (!screenAudioSenderRef.current) {
        const audioTransceiver = pc.addTransceiver('audio', { direction: 'sendrecv' });
        screenAudioSenderRef.current = audioTransceiver.sender;
      }

      pc.onicecandidate = (event) => {
        if (!event.candidate && pc.localDescription) {
          iceDoneRef.current = true;
          setLocalSignal(JSON.stringify(pc.localDescription));
          setStatus(t.status.signalReady);
        }
      };

      pc.oniceconnectionstatechange = () => {
        if (!pcRef.current) return;
        setStatus(t.status.ice(pc.iceConnectionState));
      };

      pc.onconnectionstatechange = () => {
        if (!pcRef.current) return;
        setStatus(t.status.connection(pc.connectionState));
      };

      pc.ontrack = (event) => {
        if (!remoteScreenStreamRef.current) {
          remoteScreenStreamRef.current = new MediaStream();
        }
        const targetStream = remoteScreenStreamRef.current;
        const track = event.track;
        if (!targetStream.getTracks().some((existing) => existing.id === track.id)) {
          targetStream.addTrack(track);
        }
        if (remoteScreenVideoRef.current && remoteScreenVideoRef.current.srcObject !== targetStream) {
          remoteScreenVideoRef.current.srcObject = targetStream;
        }
        if (track.kind === 'video') {
          setIsRemoteScreenActive(true);
        }
        track.onended = () => {
          if (track.kind === 'video') {
            setIsRemoteScreenActive(false);
          }
          if (targetStream.getTracks().some((existing) => existing.id === track.id)) {
            targetStream.removeTrack(track);
          }
        };
      };

      pc.ondatachannel = (event) => {
        const incomingChannel = event.channel;
<<<<<<< HEAD
        if (incomingChannel.label !== EXPECTED_CHANNEL_LABEL) {
          appendSystemMessage(t.systemMessages.channelBlocked(incomingChannel.label || ''));
          incomingChannel.close();
=======
        if (incomingChannel.label === EXPECTED_CHANNEL_LABEL) {
          channelRef.current = incomingChannel;
          setupChatChannel(incomingChannel);
          return;
        }
        if (incomingChannel.label === CONTROL_CHANNEL_LABEL) {
          setupControlChannel(incomingChannel);
>>>>>>> 182c245c
          return;
        }
        appendSystemMessage(`Security notice: blocked unexpected data channel "${incomingChannel.label || 'unnamed'}".`);
        incomingChannel.close();
      };

      return pc;
<<<<<<< HEAD
    }, [appendSystemMessage, setupChannelHandlers, t]);
=======
    }, [appendSystemMessage, setupChatChannel, setupControlChannel]);
>>>>>>> 182c245c

    /**
     * Resolves once ICE gathering finishes for the current connection.
     * @returns {Promise<void>}
     */
    const waitForIce = useCallback(async () => {
      if (iceDoneRef.current) {
        return;
      }
      await new Promise((resolve) => {
        const check = () => {
          if (iceDoneRef.current) {
            resolve();
          } else {
            setTimeout(check, 150);
          }
        };
        check();
      });
    }, []);

    /**
     * Validates and parses the remote offer/answer JSON pasted by the user.
     * @returns {RTCSessionDescriptionInit}
     * @throws {Error} When the payload is empty or malformed
     */
    const parseRemoteDescription = useCallback(() => {
      const raw = remoteSignal.trim();
      if (!raw) {
        throw new Error(t.systemMessages.remoteEmpty);
      }
      let desc;
      try {
        desc = JSON.parse(raw);
      } catch (err) {
        throw new Error(t.systemMessages.remoteInvalidJson);
      }
      if (!desc.type || !desc.sdp || !['offer', 'answer'].includes(desc.type)) {
        throw new Error(t.systemMessages.remoteMissingData);
      }
      return desc;
    }, [remoteSignal, t]);

    /**
     * Generates a WebRTC offer and prepares it for manual sharing.
     * @returns {Promise<void>}
     */
    const handleCreateOffer = useCallback(async () => {
      const pc = ensurePeerConnection();
      if (channelRef.current) {
        channelRef.current.close();
        channelRef.current = null;
      }
      if (controlChannelRef.current) {
        controlChannelRef.current.close();
        controlChannelRef.current = null;
      }
      setControlChannelReady(false);
      setCanControlPeer(false);
      canControlPeerRef.current = false;
      setRemoteControlStatus('Control disabled');

      const channel = pc.createDataChannel(EXPECTED_CHANNEL_LABEL);
      channelRef.current = channel;
      setupChatChannel(channel);

      const controlChannel = pc.createDataChannel(CONTROL_CHANNEL_LABEL);
      controlChannelRef.current = controlChannel;
      setupControlChannel(controlChannel);

      incomingTimestampsRef.current = [];
      iceDoneRef.current = false;
      setLocalSignal('');
      setRemoteSignal('');
      setChannelReady(false);
      setStatus(t.status.creatingOffer);
      setIsCreatingOffer(true);

      try {
        const offer = await pc.createOffer();
        await pc.setLocalDescription(offer);
        await waitForIce();
      } catch (err) {
        console.error(err);
        setStatus(t.status.disconnected);
        appendSystemMessage(t.systemMessages.createOfferFailed);
      } finally {
        setIsCreatingOffer(false);
      }
<<<<<<< HEAD
    }, [appendSystemMessage, ensurePeerConnection, setupChannelHandlers, waitForIce, t]);
=======
    }, [appendSystemMessage, ensurePeerConnection, setupChatChannel, setupControlChannel, waitForIce]);
>>>>>>> 182c245c

    /**
     * Applies the pasted remote offer or answer to the peer connection.
     * @returns {Promise<void>}
     */
    const handleApplyRemote = useCallback(async () => {
      const pc = ensurePeerConnection();
      try {
        const desc = parseRemoteDescription();
        await pc.setRemoteDescription(desc);
        setStatus(t.status.remoteApplied(desc.type));
        if (desc.type === 'answer') {
          setChannelStatus(t.status.answerApplied);
        }
      } catch (err) {
        console.error(err);
        setStatus(err.message);
      }
    }, [ensurePeerConnection, parseRemoteDescription, t]);

    /**
     * Produces an answer for an applied offer and shares it with the peer.
     * @returns {Promise<void>}
     */
    const handleCreateAnswer = useCallback(async () => {
      const pc = ensurePeerConnection();
      iceDoneRef.current = false;
      setLocalSignal('');
      setChannelReady(false);
      setStatus(t.status.creatingAnswer);
      setIsCreatingAnswer(true);

      try {
        if (!pc.currentRemoteDescription) {
          const desc = parseRemoteDescription();
          if (desc.type !== 'offer') {
            throw new Error(t.systemMessages.needOfferForAnswer);
          }
          await pc.setRemoteDescription(desc);
        }
        const answer = await pc.createAnswer();
        await pc.setLocalDescription(answer);
        await waitForIce();
      } catch (err) {
        console.error(err);
        setStatus(err.message || t.status.disconnected);
        appendSystemMessage(t.systemMessages.createAnswerFailed);
      } finally {
        setIsCreatingAnswer(false);
      }
    }, [appendSystemMessage, ensurePeerConnection, parseRemoteDescription, waitForIce, t]);

    const sendControlMessage = useCallback((message) => {
      if (!message || typeof message !== 'object') {
        return false;
      }
      const channel = controlChannelRef.current;
      if (!channel || channel.readyState !== 'open') {
        return false;
      }
      try {
        channel.send(JSON.stringify(message));
        return true;
      } catch (error) {
        console.warn('Failed to send control message', error);
        appendSystemMessageRef.current('Control message could not be delivered. Check your connection.');
        return false;
      }
    }, []);

    const handleStopScreenShare = useCallback(() => {
      const stream = screenStreamRef.current;
      if (stream) {
        stream.getTracks().forEach((track) => {
          try {
            track.stop();
          } catch (error) {
            console.warn('Failed to stop screen share track', error);
          }
        });
        screenStreamRef.current = null;
      }
      if (screenSenderRef.current) {
        try {
          screenSenderRef.current.replaceTrack(null);
        } catch (error) {
          console.warn('Failed to clear screen video sender', error);
        }
      }
      if (screenAudioSenderRef.current) {
        try {
          screenAudioSenderRef.current.replaceTrack(null);
        } catch (error) {
          console.warn('Failed to clear screen audio sender', error);
        }
      }
      if (localScreenVideoRef.current) {
        localScreenVideoRef.current.srcObject = null;
      }
      if (isScreenSharing) {
        appendSystemMessage('Screen sharing stopped.');
      }
      if (remoteControlAllowedRef.current) {
        const delivered = sendControlMessage({
          type: CONTROL_MESSAGE_TYPES.PERMISSION,
          allowed: false
        });
        cancelPendingPointerFrame();
        hideRemotePointerRef.current();
        appendSystemMessage('Remote control disabled because screen sharing stopped.');
        if (!delivered) {
          appendSystemMessageRef.current('Failed to notify peer about remote control revocation.');
        }
      }
      remoteControlAllowedRef.current = false;
      setIsRemoteControlAllowed(false);
      setRemoteControlStatus('Control disabled');
      remoteKeyBudgetRef.current = CONTROL_TOTAL_TEXT_BUDGET;
      setIsScreenSharing(false);
    }, [appendSystemMessage, cancelPendingPointerFrame, isScreenSharing, sendControlMessage]);

    const handleStartScreenShare = useCallback(async () => {
      if (isScreenSharing) {
        return;
      }
      let stream = null;
      try {
        if (!navigator.mediaDevices || typeof navigator.mediaDevices.getDisplayMedia !== 'function') {
          appendSystemMessage('Screen sharing is not supported in this browser.');
          return;
        }
        const pc = ensurePeerConnection();
        if (!pc) {
          throw new Error('Peer connection is not ready.');
        }
        stream = await navigator.mediaDevices.getDisplayMedia({
          video: { cursor: 'always' },
          audio: shareSystemAudio ? { echoCancellation: false, noiseSuppression: false } : false
        });
        const [videoTrack] = stream.getVideoTracks();
        if (!videoTrack) {
          stream.getTracks().forEach((track) => track.stop());
          throw new Error('No video track returned by screen capture.');
        }
        if (screenSenderRef.current) {
          await screenSenderRef.current.replaceTrack(videoTrack);
        }
        const [audioTrack] = stream.getAudioTracks();
        if (screenAudioSenderRef.current) {
          await screenAudioSenderRef.current.replaceTrack(audioTrack || null);
        }
        screenStreamRef.current = stream;
        if (localScreenVideoRef.current) {
          localScreenVideoRef.current.srcObject = stream;
        }
        setIsScreenSharing(true);
        appendSystemMessage('Screen sharing started. Be mindful of sensitive information.');
        videoTrack.onended = () => {
          handleStopScreenShare();
        };
      } catch (error) {
        console.error('Screen share failed', error);
        if (stream) {
          stream.getTracks().forEach((track) => {
            try {
              track.stop();
            } catch (stopError) {
              console.warn('Failed to stop captured track after error', stopError);
            }
          });
        }
        appendSystemMessage(`Screen share failed: ${error && error.message ? error.message : 'permission was denied.'}`);
        setIsScreenSharing(false);
      }
    }, [appendSystemMessage, ensurePeerConnection, handleStopScreenShare, isScreenSharing, shareSystemAudio]);

    const hideRemotePointer = useCallback(() => {
      if (remotePointerTimeoutRef.current) {
        clearTimeout(remotePointerTimeoutRef.current);
        remotePointerTimeoutRef.current = null;
      }
      setRemotePointerState((prev) => (prev.visible ? { ...prev, visible: false } : prev));
    }, []);
    const hideRemotePointerRef = useRef(hideRemotePointer);
    useEffect(() => {
      hideRemotePointerRef.current = hideRemotePointer;
    }, [hideRemotePointer]);

    const showRemotePointer = useCallback((xPercent, yPercent) => {
      const clampedX = Math.min(100, Math.max(0, Number(xPercent)));
      const clampedY = Math.min(100, Math.max(0, Number(yPercent)));
      setRemotePointerState({ visible: true, x: clampedX, y: clampedY });
      if (remotePointerTimeoutRef.current) {
        clearTimeout(remotePointerTimeoutRef.current);
      }
      remotePointerTimeoutRef.current = setTimeout(() => {
        setRemotePointerState((prev) => (prev.visible ? { ...prev, visible: false } : prev));
      }, 1200);
    }, []);
    const showRemotePointerRef = useRef(showRemotePointer);
    useEffect(() => {
      showRemotePointerRef.current = showRemotePointer;
    }, [showRemotePointer]);

    const performRemoteClick = useCallback((xPercent, yPercent, button = 'left') => {
      if (button !== 'left') {
        return;
      }
      const viewportWidth = window.innerWidth || document.documentElement.clientWidth || 0;
      const viewportHeight = window.innerHeight || document.documentElement.clientHeight || 0;
      const clientX = (Number(xPercent) / 100) * viewportWidth;
      const clientY = (Number(yPercent) / 100) * viewportHeight;
      if (!Number.isFinite(clientX) || !Number.isFinite(clientY)) {
        return;
      }
      const target = document.elementFromPoint(clientX, clientY);
      if (!target) {
        return;
      }
      const mainElement = document.querySelector('main');
      if (mainElement && !mainElement.contains(target)) {
        return;
      }
      const input = target.closest('input, textarea');
      if (input instanceof HTMLInputElement || input instanceof HTMLTextAreaElement) {
        if (input.id !== 'outgoing') {
          return;
        }
        input.focus({ preventScroll: true });
        const valueLength = typeof input.value === 'string' ? input.value.length : 0;
        if (typeof input.setSelectionRange === 'function') {
          input.setSelectionRange(valueLength, valueLength);
        }
      }
      // Intentionally ignore button clicks and other controls for security.
    }, []);
    const performRemoteClickRef = useRef(performRemoteClick);
    useEffect(() => {
      performRemoteClickRef.current = performRemoteClick;
    }, [performRemoteClick]);

    const applyRemoteInputTransform = useCallback((transform) => {
      setInputText((prev) => {
        const base = typeof prev === 'string' ? prev : '';
        const nextValue = transform(base);
        if (typeof nextValue !== 'string') {
          return base;
        }
        return nextValue.length > MAX_MESSAGE_LENGTH
          ? nextValue.slice(0, MAX_MESSAGE_LENGTH)
          : nextValue;
      });
    }, []);
    const applyRemoteInputTransformRef = useRef(applyRemoteInputTransform);
    useEffect(() => {
      applyRemoteInputTransformRef.current = applyRemoteInputTransform;
    }, [applyRemoteInputTransform]);

    /**
     * Sends the typed message across the data channel after validation.
     */
    const handleSend = useCallback(() => {
      const channel = channelRef.current;
      const trimmed = inputText.trim();
      if (!channel || channel.readyState !== 'open' || !trimmed) {
        return;
      }
      if (trimmed.length > MAX_MESSAGE_LENGTH) {
        appendSystemMessage(t.systemMessages.messageInputTooLong(MAX_MESSAGE_LENGTH, trimmed.length));
        return;
      }
      channel.send(trimmed);
      appendMessage(trimmed, 'local');
      setInputText('');
      setAiStatus('');
      setAiError('');
    }, [appendMessage, appendSystemMessage, inputText, t]);

    const handleRemoteKeyboardInput = useCallback((message) => {
      if (!remoteControlAllowedRef.current) {
        return;
      }
      if (!message || typeof message.mode !== 'string') {
        return;
      }
      const inputEl = document.getElementById('outgoing');
      if (!inputEl) {
        return;
      }
      if (typeof inputEl.focus === 'function') {
        inputEl.focus({ preventScroll: true });
      }
      setAiStatus('');
      setAiError('');
      if (message.mode === 'text') {
        const raw = typeof message.value === 'string' ? message.value : '';
        const sanitized = raw.replace(/[\u0000-\u001F\u007F-\u009F]/g, '').slice(0, CONTROL_TEXT_INSERT_LIMIT);
        if (!sanitized) {
          return;
        }
        if (remoteKeyBudgetRef.current <= 0) {
          appendSystemMessageRef.current('Remote typing disabled: input limit reached.');
          remoteControlAllowedRef.current = false;
          setIsRemoteControlAllowed(false);
          setRemoteControlStatus('Control disabled (input limit reached)');
          hideRemotePointerRef.current();
          const delivered = sendControlMessage({
            type: CONTROL_MESSAGE_TYPES.PERMISSION,
            allowed: false
          });
          remoteKeyBudgetRef.current = CONTROL_TOTAL_TEXT_BUDGET;
          if (!delivered) {
            appendSystemMessageRef.current('Failed to notify peer about remote control revocation.');
          }
          return;
        }
        const allowedBudget = Math.min(remoteKeyBudgetRef.current, sanitized.length);
        remoteKeyBudgetRef.current -= allowedBudget;
        const textToInsert = sanitized.slice(0, allowedBudget);
        applyRemoteInputTransformRef.current((prev) => `${prev}${textToInsert}`);
        return;
      }
      if (message.mode === 'backspace') {
        applyRemoteInputTransformRef.current((prev) => prev.slice(0, Math.max(0, prev.length - 1)));
        return;
      }
      if (message.mode === 'enter') {
        handleSend();
      }
    }, [handleSend, sendControlMessage, setAiError, setAiStatus, setIsRemoteControlAllowed, setRemoteControlStatus]);
    const handleRemoteKeyboardInputRef = useRef(handleRemoteKeyboardInput);
    useEffect(() => {
      handleRemoteKeyboardInputRef.current = handleRemoteKeyboardInput;
    }, [handleRemoteKeyboardInput]);

    const handleToggleRemoteControl = useCallback(() => {
      if (!controlChannelReady) {
        appendSystemMessage('Remote control is unavailable until the control channel is ready.');
        return;
      }
      const channel = controlChannelRef.current;
      if (!channel || channel.readyState !== 'open') {
        appendSystemMessage('Remote control channel is still negotiating. Try again in a moment.');
        return;
      }
      if (!isScreenSharing) {
        appendSystemMessage('Start sharing your screen before enabling remote control.');
        return;
      }
      const next = !remoteControlAllowedRef.current;
      const delivered = sendControlMessage({
        type: CONTROL_MESSAGE_TYPES.PERMISSION,
        allowed: next
      });
      if (!delivered) {
        appendSystemMessage('Unable to update remote control state. Please try again.');
        return;
      }
      remoteControlAllowedRef.current = next;
      setIsRemoteControlAllowed(next);
      if (next) {
        remoteKeyBudgetRef.current = CONTROL_TOTAL_TEXT_BUDGET;
        setRemoteControlStatus('Remote control enabled - peer may interact');
        appendSystemMessage('Peer can now control your shared screen. Keep an eye on activity.');
      } else {
        setRemoteControlStatus('Control disabled');
        cancelPendingPointerFrame();
        hideRemotePointerRef.current();
        remoteKeyBudgetRef.current = CONTROL_TOTAL_TEXT_BUDGET;
        appendSystemMessage('Remote control disabled for your shared screen.');
      }
    }, [appendSystemMessage, cancelPendingPointerFrame, controlChannelReady, isScreenSharing, sendControlMessage]);

    const toggleSignalingCollapse = useCallback(() => {
      setIsSignalingCollapsed((prev) => !prev);
    }, []);

    const toggleAbout = useCallback(() => {
      setIsAboutOpen((prev) => !prev);
    }, []);

    /**
     * Copies the current local signal to the clipboard for easy sharing.
     */
    const handleCopySignal = useCallback(async () => {
      if (!localSignal) {
        return;
      }
      try {
        await navigator.clipboard.writeText(localSignal);
        setCopyButtonText(t.signaling.copied);
        setTimeout(() => setCopyButtonText(t.signaling.copyButton), 2000);
      } catch (err) {
        console.error('Failed to copy local signal', err);
        setCopyButtonText(t.signaling.copyFailed);
        setTimeout(() => setCopyButtonText(t.signaling.copyButton), 2000);
      }
    }, [localSignal, t]);

    /**
     * Clears all messages from the chat history.
     */
    const handleClearMessages = useCallback(() => {
      setMessages([]);
      appendSystemMessage(t.systemMessages.chatCleared);
    }, [appendSystemMessage, t]);

    /**
     * Terminates the current peer connection and resets signaling state.
     */
    const handleDisconnect = useCallback(() => {
      if (channelRef.current) {
        channelRef.current.close();
        channelRef.current = null;
      }
      if (controlChannelRef.current) {
        controlChannelRef.current.close();
        controlChannelRef.current = null;
      }
      if (pcRef.current) {
        pcRef.current.close();
        pcRef.current = null;
      }
      if (screenSenderRef.current) {
        try {
          screenSenderRef.current.replaceTrack(null);
        } catch (error) {
          console.warn('Failed to clear screen video track', error);
        }
        screenSenderRef.current = null;
      }
      if (screenAudioSenderRef.current) {
        try {
          screenAudioSenderRef.current.replaceTrack(null);
        } catch (error) {
          console.warn('Failed to clear screen audio track', error);
        }
        screenAudioSenderRef.current = null;
      }
      if (screenStreamRef.current) {
        screenStreamRef.current.getTracks().forEach((track) => {
          try {
            track.stop();
          } catch (error) {
            console.warn('Failed to stop screen share track', error);
          }
        });
        screenStreamRef.current = null;
      }
      iceDoneRef.current = false;
      incomingTimestampsRef.current = [];
      setChannelReady(false);
      setChannelStatus(t.status.channelClosed);
      setStatus(t.status.disconnected);
      setLocalSignal('');
      setRemoteSignal('');
      setIsSignalingCollapsed(false);
      appendSystemMessage(t.systemMessages.disconnectNotice);
      setAiStatus('');
      setAiError('');
<<<<<<< HEAD
    }, [appendSystemMessage, t]);
=======
      setIsScreenSharing(false);
      setIsRemoteScreenActive(false);
      setControlChannelReady(false);
      setIsRemoteControlAllowed(false);
      remoteControlAllowedRef.current = false;
      setCanControlPeer(false);
      canControlPeerRef.current = false;
      setRemoteControlStatus('Control disabled');
      setRemotePointerState({ visible: false, x: 50, y: 50 });
      setShareSystemAudio(false);
      cancelPendingPointerFrame();
      controlIncomingTimestampsRef.current = [];
      controlWarningsRef.current = { rate: false, size: false };
      remoteKeyBudgetRef.current = CONTROL_TOTAL_TEXT_BUDGET;
      if (remotePointerTimeoutRef.current) {
        clearTimeout(remotePointerTimeoutRef.current);
        remotePointerTimeoutRef.current = null;
      }
      if (remoteScreenStreamRef.current) {
        remoteScreenStreamRef.current.getTracks().forEach((track) => {
          if (typeof track.stop === 'function') {
            track.stop();
          }
        });
        remoteScreenStreamRef.current = null;
      }
      if (localScreenVideoRef.current) {
        localScreenVideoRef.current.srcObject = null;
      }
      if (remoteScreenVideoRef.current) {
        remoteScreenVideoRef.current.srcObject = null;
      }
    }, [appendSystemMessage]);
>>>>>>> 182c245c

    const handleAiRewrite = useCallback(async () => {
      const draft = inputText.trim();
      if (!draft) {
        return;
      }
      if (!openAiKey) {
        setApiKeyInput(openAiKey);
        setApiKeyError(t.aiErrors.emptyKey);
        setIsApiKeyModalOpen(true);
        setIsAboutOpen(false);
        return;
      }
      if (draft.length > MAX_MESSAGE_LENGTH) {
        appendSystemMessage(t.systemMessages.aiRewriteNotAttempted(MAX_MESSAGE_LENGTH));
        return;
      }
      setIsAiBusy(true);
      setAiStatus(t.systemMessages.aiReady);
      setAiError('');
      try {
        const response = await fetch('https://api.openai.com/v1/chat/completions', {
          method: 'POST',
          headers: {
            'Content-Type': 'application/json',
            Authorization: `Bearer ${openAiKey}`
          },
          body: JSON.stringify({
            model: OPENAI_MODEL,
            messages: [
              {
                role: 'system',
                content:
                  'You rewrite chat drafts to stay concise, friendly, and clear. Preserve intent, remove sensitive data, and return only the revised message.'
              },
              {
                role: 'user',
                content: draft
              }
            ],
            temperature: 0.7,
            max_tokens: 256
          })
        });
        if (!response.ok) {
          if (response.status === 401 || response.status === 403) {
            throw new Error(t.aiErrors.unauthorized);
          }
          throw new Error(t.aiErrors.requestFailed(response.status));
        }
        const data = await response.json();
        const aiText =
          data &&
          data.choices &&
          data.choices[0] &&
          data.choices[0].message &&
          data.choices[0].message.content;
        if (!aiText) {
          throw new Error(t.aiErrors.missingContent);
        }
        const cleaned = aiText.trim();
        if (!cleaned) {
          throw new Error(t.aiErrors.emptySuggestion);
        }
        if (cleaned.length > MAX_MESSAGE_LENGTH) {
          setInputText(cleaned.slice(0, MAX_MESSAGE_LENGTH));
          appendSystemMessage(t.systemMessages.aiTruncated);
        } else {
          setInputText(cleaned);
        }
        setAiStatus(t.systemMessages.aiSuggestionApplied);
        setAiError('');
      } catch (error) {
        console.error('AI rewrite failed', error);
        setAiStatus('');
        setAiError(error.message || t.aiErrors.requestFailed('unknown'));
        appendSystemMessage(t.systemMessages.aiRewriteFailed(error.message || ''));
      } finally {
        setIsAiBusy(false);
      }
    }, [appendSystemMessage, inputText, openAiKey, setIsAboutOpen, t]);

    useEffect(() => {
      if (typeof document !== 'undefined') {
        document.documentElement.dataset.theme = theme;
      }
      if (typeof window === 'undefined') {
        return;
      }
      try {
        if (hasStoredThemeRef.current) {
          window.localStorage.setItem(THEME_STORAGE_KEY, theme);
        } else {
          window.localStorage.removeItem(THEME_STORAGE_KEY);
        }
      } catch (error) {
        console.warn('Theme preference could not be saved.', error);
      }
    }, [theme]);

    useEffect(() => {
      if (typeof window === 'undefined' || hasStoredThemeRef.current) {
        return undefined;
      }
      const media = window.matchMedia('(prefers-color-scheme: dark)');
      const handleChange = (event) => {
        if (hasStoredThemeRef.current) {
          return;
        }
        const nextTheme = event.matches ? THEME_OPTIONS.DARK : THEME_OPTIONS.LIGHT;
        setTheme((currentTheme) => (currentTheme === nextTheme ? currentTheme : nextTheme));
      };
      if (typeof media.addEventListener === 'function') {
        media.addEventListener('change', handleChange);
        return () => {
          media.removeEventListener('change', handleChange);
        };
      }
      media.addListener(handleChange);
      return () => {
        media.removeListener(handleChange);
      };
    }, [setTheme]);

    useEffect(() => {
      if (!localSignal) {
        setCopyButtonText(t.signaling.copyButton);
      }
    }, [localSignal, t]);

    useEffect(() => {
      if (!isApiKeyModalOpen) {
        if (apiKeyButtonRef.current) {
          apiKeyButtonRef.current.focus();
        }
        return;
      }
      const focusTimer = setTimeout(() => {
        if (apiKeyInputRef.current) {
          apiKeyInputRef.current.focus();
          apiKeyInputRef.current.select();
        }
      }, 50);
      return () => {
        clearTimeout(focusTimer);
      };
    }, [isApiKeyModalOpen]);

    useEffect(() => {
      if (!isApiKeyModalOpen) {
        return;
      }
      const handleKeyDown = (event) => {
        if (event.key === 'Escape') {
          event.preventDefault();
          handleCloseApiKeyModal();
        }
      };
      window.addEventListener('keydown', handleKeyDown);
      return () => {
        window.removeEventListener('keydown', handleKeyDown);
      };
    }, [handleCloseApiKeyModal, isApiKeyModalOpen]);

    useEffect(() => {
      if (isAboutOpen) {
        if (closeAboutButtonRef.current) {
          closeAboutButtonRef.current.focus();
        }
      } else if (!isApiKeyModalOpen && aboutButtonRef.current) {
        aboutButtonRef.current.focus();
      }
    }, [isAboutOpen, isApiKeyModalOpen]);

    useEffect(() => {
      if (!isAboutOpen) {
        return;
      }
      const handleKeyDown = (event) => {
        if (event.key === 'Escape') {
          event.preventDefault();
          setIsAboutOpen(false);
        }
      };
      window.addEventListener('keydown', handleKeyDown);
      return () => {
        window.removeEventListener('keydown', handleKeyDown);
      };
    }, [isAboutOpen]);

    useEffect(() => {
      if (!isAboutOpen || contributorsLoadedRef.current) {
        return;
      }

      const controller = new AbortController();
      let didSucceed = false;

      const loadContributors = async () => {
        setIsLoadingContributors(true);
        setContributorsError('');
        try {
          const response = await fetch(
            'https://api.github.com/repos/TheMorpheus407/TheCommunity/issues?state=all&per_page=100',
            {
              signal: controller.signal,
              headers: {
                Accept: 'application/vnd.github+json'
              }
            }
          );

          if (!response.ok) {
            throw new Error(`Request failed with status ${response.status}`);
          }

          const payload = await response.json();
          if (controller.signal.aborted) {
            return;
          }

          const map = new Map();
          if (Array.isArray(payload)) {
            payload.forEach((item) => {
              if (!item || item.pull_request) {
                return;
              }
              const user = item.user;
              const login = user && user.login;
              if (!login) {
                return;
              }
              const sanitizedLogin = String(login).trim();
              if (!sanitizedLogin) {
                return;
              }
              const existing = map.get(sanitizedLogin);
              if (existing) {
                existing.issueCount += 1;
              } else {
                map.set(sanitizedLogin, {
                  login: sanitizedLogin,
                  htmlUrl: user && user.html_url
                    ? user.html_url
                    : `https://github.com/${encodeURIComponent(sanitizedLogin)}`,
                  issueCount: 1
                });
              }
            });
          }

          const sortedContributors = Array.from(map.values()).sort((a, b) =>
            a.login.localeCompare(b.login)
          );

          setContributors(sortedContributors);
          didSucceed = true;
        } catch (error) {
          if (controller.signal.aborted) {
            return;
          }
          console.error('Failed to load contributors', error);
          setContributorsError(t.about.contributorsError);
        } finally {
          if (!controller.signal.aborted) {
            setIsLoadingContributors(false);
            if (didSucceed) {
              contributorsLoadedRef.current = true;
            }
          }
        }
      };

      loadContributors();

      return () => {
        controller.abort();
      };
    }, [isAboutOpen, t]);

    useEffect(() => {
      const container = messagesContainerRef.current;
      if (container) {
        container.scrollTop = container.scrollHeight;
      }
    }, [messages]);

    useEffect(() => {
      return () => {
        if (channelRef.current) {
          channelRef.current.close();
        }
        if (pcRef.current) {
          pcRef.current.close();
        }
      };
    }, []);

    useEffect(() => {
      const localVideo = localScreenVideoRef.current;
      if (localVideo) {
        localVideo.srcObject = screenStreamRef.current || null;
      }
    }, [isScreenSharing]);

    useEffect(() => {
      const remoteVideo = remoteScreenVideoRef.current;
      if (remoteVideo) {
        remoteVideo.srcObject = remoteScreenStreamRef.current || null;
      }
    }, [isRemoteScreenActive]);

    useEffect(() => () => {
      if (remotePointerTimeoutRef.current) {
        clearTimeout(remotePointerTimeoutRef.current);
        remotePointerTimeoutRef.current = null;
      }
      cancelPendingPointerFrame();
    }, [cancelPendingPointerFrame]);

    useEffect(() => {
      if (isRemoteScreenActive && !remoteScreenActiveRef.current) {
        appendSystemMessage('Peer started sharing their screen.');
      } else if (!isRemoteScreenActive && remoteScreenActiveRef.current) {
        appendSystemMessage('Peer stopped sharing their screen.');
      }
      remoteScreenActiveRef.current = isRemoteScreenActive;
    }, [appendSystemMessage, isRemoteScreenActive]);

    useEffect(() => {
      const surface = remoteControlSurfaceRef.current;
      if (!surface || !canControlPeer) {
        return;
      }
      lastPointerSendRef.current = 0;

      const computePosition = (event) => {
        const videoElement = remoteScreenVideoRef.current;
        if (!videoElement) {
          return null;
        }
        const rect = videoElement.getBoundingClientRect();
        if (!rect.width || !rect.height) {
          return null;
        }
        const deltaX = event.clientX - rect.left;
        const deltaY = event.clientY - rect.top;
        if (deltaX < 0 || deltaY < 0 || deltaX > rect.width || deltaY > rect.height) {
          return null;
        }
        const percentX = (deltaX / rect.width) * 100;
        const percentY = (deltaY / rect.height) * 100;
        return {
          x: Number(percentX.toFixed(2)),
          y: Number(percentY.toFixed(2))
        };
      };

      const schedulePointerFrame = () => {
        if (pointerFramePendingRef.current) {
          return;
        }
        pointerFramePendingRef.current = true;
        pointerFrameIdRef.current = requestAnimationFrame(() => {
          pointerFramePendingRef.current = false;
          pointerFrameIdRef.current = null;
          const queued = pointerQueuedPositionRef.current;
          pointerQueuedPositionRef.current = null;
          if (!queued) {
            return;
          }
          lastPointerSendRef.current = performance.now();
          sendControlMessage({
            type: CONTROL_MESSAGE_TYPES.POINTER,
            kind: 'move',
            x: queued.x,
            y: queued.y
          });
        });
      };

      const handlePointerDown = (event) => {
        event.preventDefault();
        surface.focus({ preventScroll: true });
        const position = computePosition(event);
        if (position) {
          pointerQueuedPositionRef.current = position;
          schedulePointerFrame();
        }
      };

      const handlePointerMove = (event) => {
        event.preventDefault();
        const position = computePosition(event);
        if (!position) {
          if (lastPointerSendRef.current !== 0) {
            lastPointerSendRef.current = 0;
            cancelPendingPointerFrame();
            pointerQueuedPositionRef.current = null;
            sendControlMessage({
              type: CONTROL_MESSAGE_TYPES.POINTER_VISIBILITY,
              visible: false
            });
          }
          return;
        }
        pointerQueuedPositionRef.current = position;
        schedulePointerFrame();
      };

      const handlePointerUp = (event) => {
        event.preventDefault();
        const position = computePosition(event);
        if (!position) {
          return;
        }
        sendControlMessage({
          type: CONTROL_MESSAGE_TYPES.POINTER,
          kind: 'click',
          button: event.button === 2 ? 'right' : 'left',
          x: position.x,
          y: position.y
        });
      };

      const handlePointerLeave = () => {
        lastPointerSendRef.current = 0;
        cancelPendingPointerFrame();
        pointerQueuedPositionRef.current = null;
        sendControlMessage({
          type: CONTROL_MESSAGE_TYPES.POINTER_VISIBILITY,
          visible: false
        });
      };

      const handleWheel = (event) => {
        event.preventDefault();
      };

      const handleKeyDown = (event) => {
        if (event.metaKey || event.ctrlKey || event.altKey) {
          return;
        }
        if (event.key === 'Backspace') {
          event.preventDefault();
          sendControlMessage({
            type: CONTROL_MESSAGE_TYPES.KEYBOARD,
            mode: 'backspace'
          });
          return;
        }
        if (event.key === 'Enter') {
          event.preventDefault();
          sendControlMessage({
            type: CONTROL_MESSAGE_TYPES.KEYBOARD,
            mode: 'enter'
          });
          return;
        }
        if (event.key.length === 1) {
          const value = event.key;
          if (/^[\u0000-\u001F]$/.test(value)) {
            return;
          }
          event.preventDefault();
          sendControlMessage({
            type: CONTROL_MESSAGE_TYPES.KEYBOARD,
            mode: 'text',
            value
          });
        }
      };

      surface.addEventListener('pointerdown', handlePointerDown);
      surface.addEventListener('pointermove', handlePointerMove);
      surface.addEventListener('pointerup', handlePointerUp);
      surface.addEventListener('pointerleave', handlePointerLeave);
      surface.addEventListener('pointercancel', handlePointerLeave);
      surface.addEventListener('wheel', handleWheel, { passive: false });
      surface.addEventListener('keydown', handleKeyDown);

      return () => {
        surface.removeEventListener('pointerdown', handlePointerDown);
        surface.removeEventListener('pointermove', handlePointerMove);
        surface.removeEventListener('pointerup', handlePointerUp);
        surface.removeEventListener('pointerleave', handlePointerLeave);
        surface.removeEventListener('pointercancel', handlePointerLeave);
        surface.removeEventListener('wheel', handleWheel, { passive: false });
        surface.removeEventListener('keydown', handleKeyDown);
        cancelPendingPointerFrame();
        sendControlMessage({
          type: CONTROL_MESSAGE_TYPES.POINTER_VISIBILITY,
          visible: false
        });
      };
    }, [cancelPendingPointerFrame, canControlPeer, sendControlMessage]);

    useEffect(() => {
      if (canControlPeer && remoteControlSurfaceRef.current) {
        remoteControlSurfaceRef.current.focus({ preventScroll: true });
        lastPointerSendRef.current = 0;
      }
    }, [canControlPeer]);

    const isDarkTheme = theme === THEME_OPTIONS.DARK;
<<<<<<< HEAD
    const themeButtonLabel = t.chat.themeToggle(isDarkTheme);
    const themeToggleTitle = t.chat.themeToggleTitle(isDarkTheme);
=======
    const themeButtonLabel = isDarkTheme ? '🌙 Dark Mode' : '🌞 Light Mode';
    const themeToggleTitle = isDarkTheme ? 'Switch to light theme' : 'Switch to dark theme';
    const screenShareHeaderStatus = isScreenSharing
      ? 'Sharing your screen'
      : channelReady
        ? 'Ready to share'
        : 'Connect to enable screen sharing';
    const remoteScreenHeaderStatus = isRemoteScreenActive
      ? 'Receiving peer screen'
      : 'Peer not sharing a screen';
    const controlStatusLabel = controlChannelReady
      ? remoteControlStatus
      : 'Control channel unavailable';
    const remotePreviewClass = `screen-preview remote-preview${canControlPeer ? ' remote-preview-interactive' : ''}`;
    const remotePointerStyle = remotePointerState.visible
      ? {
          left: `${remotePointerState.x}%`,
          top: `${remotePointerState.y}%`
        }
      : null;
>>>>>>> 182c245c

    return (
      React.createElement(React.Fragment, null,
        isApiKeyModalOpen && React.createElement('div', { className: 'modal-overlay', role: 'presentation' },
          React.createElement('div', {
            className: 'modal-content',
            role: 'dialog',
            id: 'api-key-dialog',
            'aria-modal': 'true',
            'aria-labelledby': 'api-key-dialog-title',
            onClick: (event) => event.stopPropagation()
          },
            React.createElement('div', { className: 'modal-header' },
              React.createElement('h2', { id: 'api-key-dialog-title' }, t.apiKeyModal.title),
              React.createElement('button', {
                className: 'modal-close',
                onClick: handleContinueWithoutAi,
                'aria-label': t.apiKeyModal.closeAriaLabel
              }, t.apiKeyModal.close)
            ),
            React.createElement('form', {
              className: 'modal-body api-key-form',
              onSubmit: handleSaveApiKey,
              noValidate: true
            },
              React.createElement('p', { className: 'modal-description' },
                t.apiKeyModal.description
              ),
              React.createElement('label', { className: 'modal-label', htmlFor: 'openai-api-key' }, t.apiKeyModal.label),
              React.createElement('input', {
                id: 'openai-api-key',
                type: 'password',
                value: apiKeyInput,
                onChange: (event) => setApiKeyInput(event.target.value),
                ref: apiKeyInputRef,
                placeholder: t.apiKeyModal.placeholder,
                autoComplete: 'off',
                'aria-describedby': apiKeyError ? 'api-key-error' : undefined
              }),
              apiKeyError && React.createElement('p', {
                id: 'api-key-error',
                className: 'modal-error',
                role: 'alert'
              }, apiKeyError),
              React.createElement('p', { className: 'modal-hint' }, t.apiKeyModal.hint),
              React.createElement('div', { className: 'modal-actions' },
                React.createElement('button', { type: 'submit' }, t.apiKeyModal.save),
                React.createElement('button', { type: 'button', onClick: handleDisableAi }, t.apiKeyModal.disable),
                React.createElement('button', { type: 'button', onClick: handleContinueWithoutAi }, t.apiKeyModal.continueWithout)
              )
            )
          )
        ),
        React.createElement('main', null,
          React.createElement('div', { className: 'header-with-about' },
            React.createElement(TuxMascot, { t: t }),
            React.createElement('h1', { className: 'app-title' },
              React.createElement('span', {
                className: 'app-title-icon',
                'aria-hidden': 'true'
              }, '🐬'),
              React.createElement('span', { className: 'app-title-text' }, t.app.title)
            ),
            React.createElement('button', {
              className: 'about-button',
              onClick: toggleAbout,
              'aria-label': t.about.buttonAriaLabel,
              'aria-expanded': isAboutOpen,
              'aria-controls': 'about-dialog',
              ref: aboutButtonRef,
              disabled: isApiKeyModalOpen
            }, t.about.button)
          ),
          isRemoteControlAllowed && remotePointerState.visible && React.createElement('div', {
            className: 'remote-pointer-indicator',
            style: remotePointerStyle || undefined,
            'aria-hidden': 'true'
          }),
          isAboutOpen && React.createElement('div', { className: 'modal-overlay', role: 'presentation', onClick: toggleAbout },
            React.createElement('div', {
              className: 'modal-content',
              role: 'dialog',
              id: 'about-dialog',
              'aria-modal': 'true',
              'aria-labelledby': 'about-dialog-title',
              onClick: (e) => e.stopPropagation()
            },
              React.createElement('div', { className: 'modal-header' },
                React.createElement('h2', { id: 'about-dialog-title' }, t.about.title),
                React.createElement('button', {
                  className: 'modal-close',
                  onClick: toggleAbout,
                  'aria-label': t.about.closeAriaLabel,
                  ref: closeAboutButtonRef
                }, t.about.close)
              ),
              React.createElement('div', { className: 'modal-body' },
                React.createElement('p', null, t.about.description),
                React.createElement('h3', null, t.about.contributorsTitle),
                React.createElement('p', { className: 'contributors-intro' }, t.about.contributorsIntro),
                isLoadingContributors && React.createElement('p', { className: 'contributors-status' }, t.about.loadingContributors),
                contributorsError && React.createElement('p', { className: 'contributors-status contributors-error' }, contributorsError),
                !isLoadingContributors && !contributorsError && contributors.length === 0 &&
                  React.createElement('p', { className: 'contributors-status' }, t.about.noIssues),
                contributors.length > 0 && React.createElement('ul', { className: 'contributors-list' },
                  contributors.map((contributor) => {
                    const issueLabel = t.about.issueCount(contributor.issueCount);
                    return React.createElement('li', { key: contributor.login },
                      React.createElement('a', {
                        href: contributor.htmlUrl,
                        target: '_blank',
                        rel: 'noopener noreferrer'
                      }, `@${contributor.login}`),
                      React.createElement('span', { className: 'contribution-note' }, ` - ${issueLabel}`)
                    );
                  })
                )
              )
            )
          ),
          React.createElement('section', { id: 'signaling', className: isSignalingCollapsed ? 'collapsed' : '' },
            React.createElement('header', null,
              React.createElement('div', { className: 'header-content' },
                React.createElement('h2', null, t.signaling.title),
                React.createElement('p', { className: 'status', id: 'status' }, status)
              ),
              React.createElement('button', {
                className: 'collapse-toggle',
                onClick: toggleSignalingCollapse,
                'aria-label': t.signaling.collapseAriaLabel(isSignalingCollapsed),
                'aria-expanded': !isSignalingCollapsed
              }, isSignalingCollapsed ? '▼' : '▲')
            ),
            !isSignalingCollapsed && React.createElement('div', { className: 'signaling-content' },
              React.createElement('p', { className: 'warning' },
                React.createElement('strong', null, t.signaling.securityNotice),
                t.signaling.securityWarning
              ),
              React.createElement('p', { className: 'hint' },
                t.signaling.step1, React.createElement('br'),
                t.signaling.step2, React.createElement('br'),
                t.signaling.step3
              ),
              React.createElement('div', { className: 'controls' },
                React.createElement('button', {
                  id: 'create-offer',
                  onClick: handleCreateOffer,
                  disabled: isCreatingOffer
                }, isCreatingOffer ? t.signaling.working : t.signaling.createOffer),
                React.createElement('button', {
                  id: 'create-answer',
                  onClick: handleCreateAnswer,
                  disabled: isCreatingAnswer
                }, isCreatingAnswer ? t.signaling.working : t.signaling.createAnswer),
                React.createElement('button', {
                  id: 'apply-remote',
                  onClick: handleApplyRemote
                }, t.signaling.applyRemote),
                React.createElement('button', {
                  id: 'disconnect',
                  onClick: handleDisconnect,
                  disabled: !channelReady,
                  'aria-label': t.signaling.disconnectAriaLabel
                }, t.signaling.disconnect)
              ),
              React.createElement('div', { className: 'signal-block' },
                React.createElement('div', { className: 'signal-heading' },
                  React.createElement('label', { htmlFor: 'local-signal' },
                    React.createElement('strong', null, t.signaling.localSignalLabel)
                  ),
                  React.createElement('button', {
                    onClick: handleCopySignal,
                    disabled: !localSignal,
                    className: 'copy-signal-button',
                    'aria-label': t.signaling.copyAriaLabel
                  }, copyButtonText)
                ),
                React.createElement('textarea', {
                  id: 'local-signal',
                  readOnly: true,
                  value: localSignal,
                  placeholder: t.signaling.localSignalPlaceholder
                })
              ),
              React.createElement('label', null,
                React.createElement('strong', null, t.signaling.remoteSignalLabel),
                React.createElement('textarea', {
                  id: 'remote-signal',
                  value: remoteSignal,
                  onChange: (event) => setRemoteSignal(event.target.value),
                  onKeyDown: (event) => {
                    if ((event.metaKey || event.ctrlKey) && event.key === 'Enter') {
                      event.preventDefault();
                      handleApplyRemote();
                    }
                  },
                  placeholder: t.signaling.remoteSignalPlaceholder
                })
            )
          )
        ),
        React.createElement('section', { id: 'screen-share' },
          React.createElement('header', null,
            React.createElement('div', { className: 'header-content' },
              React.createElement('h2', null, 'Screen Sharing'),
              React.createElement('p', { className: 'status', id: 'screen-share-status' }, screenShareHeaderStatus)
            ),
            React.createElement('div', { className: 'header-actions screen-share-actions' },
              React.createElement('button', {
                type: 'button',
                onClick: handleStartScreenShare,
                disabled: !channelReady || isScreenSharing,
                'aria-label': 'Start sharing your screen'
              }, isScreenSharing ? 'Sharing…' : 'Start Sharing'),
              React.createElement('button', {
                type: 'button',
                onClick: handleStopScreenShare,
                disabled: !isScreenSharing,
                'aria-label': 'Stop sharing your screen'
              }, 'Stop Sharing')
            )
          ),
          React.createElement('div', { className: 'screen-share-controls' },
            React.createElement('label', { className: 'screen-audio-toggle' },
              React.createElement('input', {
                type: 'checkbox',
                checked: shareSystemAudio,
                disabled: isScreenSharing,
                onChange: (event) => setShareSystemAudio(event.target.checked)
              }),
              React.createElement('span', null, 'Include system audio')
            ),
            React.createElement('button', {
              type: 'button',
              className: 'remote-control-toggle',
              onClick: handleToggleRemoteControl,
              disabled: !isScreenSharing || !controlChannelReady
            }, isRemoteControlAllowed ? 'Disable Remote Control' : 'Allow Remote Control'),
            React.createElement('div', { className: 'control-status' },
              React.createElement('strong', null, 'Remote control:'),
              React.createElement('span', null, controlStatusLabel)
            )
          ),
          React.createElement('div', { className: 'screen-share-grid' },
            React.createElement('div', { className: 'screen-tile local' },
              React.createElement('h3', null, 'Your Screen'),
              React.createElement('div', { className: 'screen-preview' },
                React.createElement('video', {
                  ref: localScreenVideoRef,
                  muted: true,
                  autoPlay: true,
                  playsInline: true,
                  'aria-label': 'Local screen preview'
                }),
                !isScreenSharing && React.createElement('div', { className: 'screen-placeholder' },
                  React.createElement('p', null, channelReady ? 'Start sharing to broadcast your screen.' : 'Connect with a peer to enable screen sharing.')
                )
              )
            ),
            React.createElement('div', { className: 'screen-tile remote' },
              React.createElement('h3', null, "Peer's Screen"),
            React.createElement('div', {
                className: remotePreviewClass,
                ref: remoteControlSurfaceRef,
                role: canControlPeer ? 'group' : 'presentation',
                tabIndex: canControlPeer ? 0 : -1,
                'aria-disabled': canControlPeer ? 'false' : 'true',
                'aria-label': canControlPeer
                  ? 'Peer screen preview. Focus here to control their screen.'
                  : 'Peer screen preview'
              },
                React.createElement('video', {
                  ref: remoteScreenVideoRef,
                  autoPlay: true,
                  playsInline: true,
                  'aria-label': 'Peer screen stream'
                })
              ),
              React.createElement('p', { className: 'hint remote-screen-hint' },
                canControlPeer
                  ? 'Remote control active — move your cursor here to interact with their screen.'
                  : remoteScreenHeaderStatus
              )
            )
          ),
          React.createElement('p', { className: 'hint screen-share-footnote' },
            'Screen sharing is peer-to-peer only. Share and grant control access exclusively with people you trust.'
          )
        ),
        React.createElement('section', { id: 'chat' },
            React.createElement('header', null,
              React.createElement('div', { className: 'header-content' },
                React.createElement('h2', null, t.chat.title),
                React.createElement('p', { className: 'status', id: 'channel-status' }, channelStatus)
              ),
            React.createElement('div', { className: 'header-actions' },
              React.createElement('label', {
                htmlFor: 'language-select',
                className: 'language-label'
              }, t.language.label + ':'),
              React.createElement('select', {
                id: 'language-select',
                value: language,
                onChange: handleLanguageChange,
                className: 'language-select',
                'aria-label': t.language.ariaLabel,
                disabled: isApiKeyModalOpen
              },
                getAvailableLanguages().map((lang) =>
                  React.createElement('option', {
                    key: lang.code,
                    value: lang.code
                  }, lang.name)
                )
              ),
              React.createElement('button', {
                type: 'button',
                className: 'api-key-button',
                onClick: handleOpenApiKeyModal,
                ref: apiKeyButtonRef,
                disabled: isApiKeyModalOpen
              }, openAiKey ? t.chat.updateApiKey : t.chat.addApiKey),
              React.createElement('button', {
                type: 'button',
                className: 'theme-toggle-button',
                onClick: handleToggleTheme,
                'aria-pressed': isDarkTheme,
                title: themeToggleTitle,
                'aria-label': themeToggleTitle,
                disabled: isApiKeyModalOpen
              }, themeButtonLabel),
              messages.length > 0 && React.createElement('button', {
                onClick: handleClearMessages,
                className: 'clear-chat-button',
                'aria-label': t.chat.clearAriaLabel,
                disabled: isApiKeyModalOpen
              }, t.chat.clear)
              )
            ),
            React.createElement('div', {
              id: 'messages',
              'aria-live': 'polite',
              ref: messagesContainerRef
            },
              messages.length === 0
                ? React.createElement('div', {
                    className: 'empty-state',
                    role: 'note'
                  }, t.chat.emptyState)
                : messages.map((message) => (
                    React.createElement('div', {
                      key: message.id,
                      className: 'chat-line',
                      'data-role': message.role
                    },
                    React.createElement('strong', null, t.chat.roleLabels[message.role] || t.chat.roleLabels.system),
                    React.createElement('span', null, message.text))
                  ))
            ),
            React.createElement('div', { className: 'chat-input' },
              React.createElement('input', {
                id: 'outgoing',
                type: 'text',
                placeholder: t.chat.inputPlaceholder,
                autoComplete: 'off',
                disabled: !channelReady,
                value: inputText,
                onChange: (event) => setInputText(event.target.value),
                onKeyDown: (event) => {
                  if (event.key === 'Enter') {
                    event.preventDefault();
                    handleSend();
                  }
                },
                maxLength: MAX_MESSAGE_LENGTH,
                'aria-label': t.chat.inputAriaLabel,
                'aria-describedby': 'channel-status'
              }),
              React.createElement('button', {
                type: 'button',
                className: 'ai-button',
                onClick: handleAiRewrite,
                disabled: isAiBusy || !inputText.trim(),
                'aria-label': openAiKey ? t.chat.aiButton : t.chat.aiButtonNoKey,
                title: openAiKey ? t.chat.aiButtonTitle : t.chat.aiButtonTitleNoKey
              }, isAiBusy ? t.chat.aiButtonBusy : t.chat.aiButton),
              React.createElement('button', {
                id: 'send',
                onClick: handleSend,
                disabled: !channelReady || !inputText.trim(),
                'aria-label': t.chat.sendAriaLabel,
                title: t.chat.sendTitle
              }, t.chat.send)
            ),
            React.createElement('p', {
              className: 'hint chat-counter',
              role: 'note'
            }, t.chat.charCount(inputText.length, MAX_MESSAGE_LENGTH)),
            (aiStatus || aiError) && React.createElement('p', {
              className: `hint ai-feedback${aiError ? ' ai-feedback-error' : ''}`,
              role: 'note'
            }, aiError || aiStatus)
          )
        )
      )
    );
  }

  const rootElement = document.getElementById('root');
  const root = ReactDOM.createRoot(rootElement);
  root.render(React.createElement(App));
})();<|MERGE_RESOLUTION|>--- conflicted
+++ resolved
@@ -22,14 +22,6 @@
     DARK: 'dark'
   };
 
-<<<<<<< HEAD
-=======
-  const ROLE_LABELS = {
-    local: 'You',
-    remote: 'Peer',
-    system: 'Notice'
-  };
-
   const CONTROL_MESSAGE_TYPES = {
     POINTER: 'pointer',
     POINTER_VISIBILITY: 'pointer-visibility',
@@ -37,8 +29,6 @@
     PERMISSION: 'permission',
     ACTION: 'action'
   };
-
->>>>>>> 182c245c
   /**
    * Renders the mascot that reacts angrily on hover.
    * Pure SVG so it can be reused without additional assets.
@@ -289,7 +279,7 @@
     const [controlChannelReady, setControlChannelReady] = useState(false);
     const [isRemoteControlAllowed, setIsRemoteControlAllowed] = useState(false);
     const [canControlPeer, setCanControlPeer] = useState(false);
-    const [remoteControlStatus, setRemoteControlStatus] = useState('Control disabled');
+    const [remoteControlStatus, setRemoteControlStatus] = useState(t.remoteControl.statusDisabled);
     const [remotePointerState, setRemotePointerState] = useState({ visible: false, x: 50, y: 50 });
 
     const pcRef = useRef(null);
@@ -362,9 +352,11 @@
       setLanguage(newLanguage);
       setCurrentLanguage(newLanguage);
       const newT = translations[newLanguage] || translations.de;
-      appendSystemMessage(`Language changed to ${newT.name}.`);
+      appendSystemMessage(newT.systemMessages.languageChanged(newT.name));
       setStatus(newT.status.waiting);
       setChannelStatus(newT.status.channelClosed);
+      setCopyButtonText(newT.signaling.copyButton);
+      setRemoteControlStatus(newT.remoteControl.statusDisabled);
     }, [appendSystemMessage]);
 
     const handleOpenApiKeyModal = useCallback(() => {
@@ -472,7 +464,7 @@
       }
       if (payload.length > CONTROL_MAX_PAYLOAD_LENGTH) {
         if (!controlWarningsRef.current.size) {
-          appendSystemMessageRef.current('Control message ignored: payload exceeded size limits.');
+          appendSystemMessageRef.current(t.remoteControl.system.payloadTooLarge);
           controlWarningsRef.current.size = true;
         }
         return;
@@ -482,7 +474,7 @@
       controlIncomingTimestampsRef.current = controlIncomingTimestampsRef.current.filter((timestamp) => now - timestamp < CONTROL_MESSAGE_INTERVAL_MS);
       if (controlIncomingTimestampsRef.current.length >= CONTROL_MAX_MESSAGES_PER_INTERVAL) {
         if (!controlWarningsRef.current.rate) {
-          appendSystemMessageRef.current('Control channel rate limit exceeded. Ignoring rapid inputs.');
+          appendSystemMessageRef.current(t.remoteControl.system.rateLimited);
           controlWarningsRef.current.rate = true;
         }
         return;
@@ -508,12 +500,12 @@
           const allowed = Boolean(message.allowed);
           if (canControlPeerRef.current !== allowed) {
             appendSystemMessageRef.current(allowed
-              ? 'Peer enabled remote control. Use the screen preview to interact.'
-              : 'Peer disabled remote control.');
+              ? t.remoteControl.system.peerEnabled
+              : t.remoteControl.system.peerDisabled);
           }
           canControlPeerRef.current = allowed;
           setCanControlPeer(allowed);
-          setRemoteControlStatus(allowed ? 'Control granted - interact with peer screen' : 'Control disabled by peer');
+          setRemoteControlStatus(allowed ? t.remoteControl.statusGranted : t.remoteControl.statusDisabledByPeer);
           if (!allowed) {
             cancelPendingPointerFrame();
             hideRemotePointerRef.current();
@@ -566,7 +558,7 @@
         }
         default:
       }
-    }, [cancelPendingPointerFrame]);
+    }, [cancelPendingPointerFrame, t]);
 
     /**
      * Configures event handlers for the auxiliary control data channel.
@@ -576,7 +568,7 @@
       channel.onopen = () => {
         controlChannelRef.current = channel;
         setControlChannelReady(true);
-        setRemoteControlStatus('Control disabled');
+        setRemoteControlStatus(t.remoteControl.statusDisabled);
         controlIncomingTimestampsRef.current = [];
         controlWarningsRef.current = { rate: false, size: false };
       };
@@ -592,7 +584,7 @@
         hideRemotePointerRef.current();
         cancelPendingPointerFrame();
         remoteKeyBudgetRef.current = CONTROL_TOTAL_TEXT_BUDGET;
-        setRemoteControlStatus('Control channel closed');
+        setRemoteControlStatus(t.remoteControl.statusChannelClosed);
       };
       channel.onmessage = (event) => {
         if (typeof event.data !== 'string') {
@@ -600,7 +592,7 @@
         }
         handleIncomingControlMessage(event.data);
       };
-    }, [cancelPendingPointerFrame, handleIncomingControlMessage]);
+    }, [cancelPendingPointerFrame, handleIncomingControlMessage, t]);
 
     /**
      * Lazily creates (or returns) the RTCPeerConnection instance.
@@ -669,11 +661,6 @@
 
       pc.ondatachannel = (event) => {
         const incomingChannel = event.channel;
-<<<<<<< HEAD
-        if (incomingChannel.label !== EXPECTED_CHANNEL_LABEL) {
-          appendSystemMessage(t.systemMessages.channelBlocked(incomingChannel.label || ''));
-          incomingChannel.close();
-=======
         if (incomingChannel.label === EXPECTED_CHANNEL_LABEL) {
           channelRef.current = incomingChannel;
           setupChatChannel(incomingChannel);
@@ -681,19 +668,14 @@
         }
         if (incomingChannel.label === CONTROL_CHANNEL_LABEL) {
           setupControlChannel(incomingChannel);
->>>>>>> 182c245c
           return;
         }
-        appendSystemMessage(`Security notice: blocked unexpected data channel "${incomingChannel.label || 'unnamed'}".`);
+        appendSystemMessage(t.systemMessages.channelBlocked(incomingChannel.label || ''));
         incomingChannel.close();
       };
 
       return pc;
-<<<<<<< HEAD
-    }, [appendSystemMessage, setupChannelHandlers, t]);
-=======
-    }, [appendSystemMessage, setupChatChannel, setupControlChannel]);
->>>>>>> 182c245c
+    }, [appendSystemMessage, setupChatChannel, setupControlChannel, t]);
 
     /**
      * Resolves once ICE gathering finishes for the current connection.
@@ -754,7 +736,7 @@
       setControlChannelReady(false);
       setCanControlPeer(false);
       canControlPeerRef.current = false;
-      setRemoteControlStatus('Control disabled');
+      setRemoteControlStatus(t.remoteControl.statusDisabled);
 
       const channel = pc.createDataChannel(EXPECTED_CHANNEL_LABEL);
       channelRef.current = channel;
@@ -783,11 +765,7 @@
       } finally {
         setIsCreatingOffer(false);
       }
-<<<<<<< HEAD
-    }, [appendSystemMessage, ensurePeerConnection, setupChannelHandlers, waitForIce, t]);
-=======
-    }, [appendSystemMessage, ensurePeerConnection, setupChatChannel, setupControlChannel, waitForIce]);
->>>>>>> 182c245c
+    }, [appendSystemMessage, ensurePeerConnection, setupChatChannel, setupControlChannel, waitForIce, t]);
 
     /**
      * Applies the pasted remote offer or answer to the peer connection.
@@ -853,10 +831,10 @@
         return true;
       } catch (error) {
         console.warn('Failed to send control message', error);
-        appendSystemMessageRef.current('Control message could not be delivered. Check your connection.');
+        appendSystemMessageRef.current(t.remoteControl.system.deliveryFailed);
         return false;
       }
-    }, []);
+    }, [t]);
 
     const handleStopScreenShare = useCallback(() => {
       const stream = screenStreamRef.current;
@@ -888,7 +866,7 @@
         localScreenVideoRef.current.srcObject = null;
       }
       if (isScreenSharing) {
-        appendSystemMessage('Screen sharing stopped.');
+        appendSystemMessage(t.screenShare.messages.stopped);
       }
       if (remoteControlAllowedRef.current) {
         const delivered = sendControlMessage({
@@ -897,17 +875,17 @@
         });
         cancelPendingPointerFrame();
         hideRemotePointerRef.current();
-        appendSystemMessage('Remote control disabled because screen sharing stopped.');
+        appendSystemMessage(t.remoteControl.system.disabledOnScreenStop);
         if (!delivered) {
-          appendSystemMessageRef.current('Failed to notify peer about remote control revocation.');
+          appendSystemMessageRef.current(t.remoteControl.system.revokeFailed);
         }
       }
       remoteControlAllowedRef.current = false;
       setIsRemoteControlAllowed(false);
-      setRemoteControlStatus('Control disabled');
+      setRemoteControlStatus(t.remoteControl.statusDisabled);
       remoteKeyBudgetRef.current = CONTROL_TOTAL_TEXT_BUDGET;
       setIsScreenSharing(false);
-    }, [appendSystemMessage, cancelPendingPointerFrame, isScreenSharing, sendControlMessage]);
+    }, [appendSystemMessage, cancelPendingPointerFrame, isScreenSharing, sendControlMessage, t]);
 
     const handleStartScreenShare = useCallback(async () => {
       if (isScreenSharing) {
@@ -916,12 +894,12 @@
       let stream = null;
       try {
         if (!navigator.mediaDevices || typeof navigator.mediaDevices.getDisplayMedia !== 'function') {
-          appendSystemMessage('Screen sharing is not supported in this browser.');
+          appendSystemMessage(t.screenShare.messages.notSupported);
           return;
         }
         const pc = ensurePeerConnection();
         if (!pc) {
-          throw new Error('Peer connection is not ready.');
+          throw new Error(t.screenShare.errors.peerNotReady);
         }
         stream = await navigator.mediaDevices.getDisplayMedia({
           video: { cursor: 'always' },
@@ -930,7 +908,7 @@
         const [videoTrack] = stream.getVideoTracks();
         if (!videoTrack) {
           stream.getTracks().forEach((track) => track.stop());
-          throw new Error('No video track returned by screen capture.');
+          throw new Error(t.screenShare.errors.noVideoTrack);
         }
         if (screenSenderRef.current) {
           await screenSenderRef.current.replaceTrack(videoTrack);
@@ -944,7 +922,7 @@
           localScreenVideoRef.current.srcObject = stream;
         }
         setIsScreenSharing(true);
-        appendSystemMessage('Screen sharing started. Be mindful of sensitive information.');
+        appendSystemMessage(t.screenShare.messages.started);
         videoTrack.onended = () => {
           handleStopScreenShare();
         };
@@ -959,10 +937,11 @@
             }
           });
         }
-        appendSystemMessage(`Screen share failed: ${error && error.message ? error.message : 'permission was denied.'}`);
+        const reason = error && error.message ? error.message : t.screenShare.errors.permissionDenied;
+        appendSystemMessage(t.screenShare.errors.failed(reason));
         setIsScreenSharing(false);
       }
-    }, [appendSystemMessage, ensurePeerConnection, handleStopScreenShare, isScreenSharing, shareSystemAudio]);
+    }, [appendSystemMessage, ensurePeerConnection, handleStopScreenShare, isScreenSharing, shareSystemAudio, t]);
 
     const hideRemotePointer = useCallback(() => {
       if (remotePointerTimeoutRef.current) {
@@ -1089,10 +1068,10 @@
           return;
         }
         if (remoteKeyBudgetRef.current <= 0) {
-          appendSystemMessageRef.current('Remote typing disabled: input limit reached.');
+          appendSystemMessageRef.current(t.remoteControl.system.typingDisabled);
           remoteControlAllowedRef.current = false;
           setIsRemoteControlAllowed(false);
-          setRemoteControlStatus('Control disabled (input limit reached)');
+          setRemoteControlStatus(t.remoteControl.statusDisabledInputLimit);
           hideRemotePointerRef.current();
           const delivered = sendControlMessage({
             type: CONTROL_MESSAGE_TYPES.PERMISSION,
@@ -1100,7 +1079,7 @@
           });
           remoteKeyBudgetRef.current = CONTROL_TOTAL_TEXT_BUDGET;
           if (!delivered) {
-            appendSystemMessageRef.current('Failed to notify peer about remote control revocation.');
+            appendSystemMessageRef.current(t.remoteControl.system.revokeFailed);
           }
           return;
         }
@@ -1117,7 +1096,7 @@
       if (message.mode === 'enter') {
         handleSend();
       }
-    }, [handleSend, sendControlMessage, setAiError, setAiStatus, setIsRemoteControlAllowed, setRemoteControlStatus]);
+    }, [handleSend, sendControlMessage, setAiError, setAiStatus, setIsRemoteControlAllowed, setRemoteControlStatus, t]);
     const handleRemoteKeyboardInputRef = useRef(handleRemoteKeyboardInput);
     useEffect(() => {
       handleRemoteKeyboardInputRef.current = handleRemoteKeyboardInput;
@@ -1125,16 +1104,16 @@
 
     const handleToggleRemoteControl = useCallback(() => {
       if (!controlChannelReady) {
-        appendSystemMessage('Remote control is unavailable until the control channel is ready.');
+        appendSystemMessage(t.remoteControl.system.unavailable);
         return;
       }
       const channel = controlChannelRef.current;
       if (!channel || channel.readyState !== 'open') {
-        appendSystemMessage('Remote control channel is still negotiating. Try again in a moment.');
+        appendSystemMessage(t.remoteControl.system.negotiating);
         return;
       }
       if (!isScreenSharing) {
-        appendSystemMessage('Start sharing your screen before enabling remote control.');
+        appendSystemMessage(t.remoteControl.system.requiresScreenShare);
         return;
       }
       const next = !remoteControlAllowedRef.current;
@@ -1143,23 +1122,23 @@
         allowed: next
       });
       if (!delivered) {
-        appendSystemMessage('Unable to update remote control state. Please try again.');
+        appendSystemMessage(t.remoteControl.system.updateFailed);
         return;
       }
       remoteControlAllowedRef.current = next;
       setIsRemoteControlAllowed(next);
       if (next) {
         remoteKeyBudgetRef.current = CONTROL_TOTAL_TEXT_BUDGET;
-        setRemoteControlStatus('Remote control enabled - peer may interact');
-        appendSystemMessage('Peer can now control your shared screen. Keep an eye on activity.');
+        setRemoteControlStatus(t.remoteControl.statusEnabled);
+        appendSystemMessage(t.remoteControl.system.peerCanControl);
       } else {
-        setRemoteControlStatus('Control disabled');
+        setRemoteControlStatus(t.remoteControl.statusDisabled);
         cancelPendingPointerFrame();
         hideRemotePointerRef.current();
         remoteKeyBudgetRef.current = CONTROL_TOTAL_TEXT_BUDGET;
-        appendSystemMessage('Remote control disabled for your shared screen.');
-      }
-    }, [appendSystemMessage, cancelPendingPointerFrame, controlChannelReady, isScreenSharing, sendControlMessage]);
+        appendSystemMessage(t.remoteControl.system.controlRevokedLocal);
+      }
+    }, [appendSystemMessage, cancelPendingPointerFrame, controlChannelReady, isScreenSharing, sendControlMessage, t]);
 
     const toggleSignalingCollapse = useCallback(() => {
       setIsSignalingCollapsed((prev) => !prev);
@@ -1239,18 +1218,15 @@
       }
       iceDoneRef.current = false;
       incomingTimestampsRef.current = [];
+      controlIncomingTimestampsRef.current = [];
+      controlWarningsRef.current = { rate: false, size: false };
+      remoteKeyBudgetRef.current = CONTROL_TOTAL_TEXT_BUDGET;
       setChannelReady(false);
       setChannelStatus(t.status.channelClosed);
       setStatus(t.status.disconnected);
       setLocalSignal('');
       setRemoteSignal('');
       setIsSignalingCollapsed(false);
-      appendSystemMessage(t.systemMessages.disconnectNotice);
-      setAiStatus('');
-      setAiError('');
-<<<<<<< HEAD
-    }, [appendSystemMessage, t]);
-=======
       setIsScreenSharing(false);
       setIsRemoteScreenActive(false);
       setControlChannelReady(false);
@@ -1258,13 +1234,10 @@
       remoteControlAllowedRef.current = false;
       setCanControlPeer(false);
       canControlPeerRef.current = false;
-      setRemoteControlStatus('Control disabled');
+      setRemoteControlStatus(t.remoteControl.statusDisabled);
       setRemotePointerState({ visible: false, x: 50, y: 50 });
       setShareSystemAudio(false);
       cancelPendingPointerFrame();
-      controlIncomingTimestampsRef.current = [];
-      controlWarningsRef.current = { rate: false, size: false };
-      remoteKeyBudgetRef.current = CONTROL_TOTAL_TEXT_BUDGET;
       if (remotePointerTimeoutRef.current) {
         clearTimeout(remotePointerTimeoutRef.current);
         remotePointerTimeoutRef.current = null;
@@ -1283,8 +1256,10 @@
       if (remoteScreenVideoRef.current) {
         remoteScreenVideoRef.current.srcObject = null;
       }
-    }, [appendSystemMessage]);
->>>>>>> 182c245c
+      appendSystemMessage(t.systemMessages.disconnectNotice);
+      setAiStatus('');
+      setAiError('');
+    }, [appendSystemMessage, cancelPendingPointerFrame, t]);
 
     const handleAiRewrite = useCallback(async () => {
       const draft = inputText.trim();
@@ -1607,12 +1582,12 @@
 
     useEffect(() => {
       if (isRemoteScreenActive && !remoteScreenActiveRef.current) {
-        appendSystemMessage('Peer started sharing their screen.');
+        appendSystemMessage(t.screenShare.remote.peerStarted);
       } else if (!isRemoteScreenActive && remoteScreenActiveRef.current) {
-        appendSystemMessage('Peer stopped sharing their screen.');
+        appendSystemMessage(t.screenShare.remote.peerStopped);
       }
       remoteScreenActiveRef.current = isRemoteScreenActive;
-    }, [appendSystemMessage, isRemoteScreenActive]);
+    }, [appendSystemMessage, isRemoteScreenActive, t]);
 
     useEffect(() => {
       const surface = remoteControlSurfaceRef.current;
@@ -1790,23 +1765,19 @@
     }, [canControlPeer]);
 
     const isDarkTheme = theme === THEME_OPTIONS.DARK;
-<<<<<<< HEAD
     const themeButtonLabel = t.chat.themeToggle(isDarkTheme);
     const themeToggleTitle = t.chat.themeToggleTitle(isDarkTheme);
-=======
-    const themeButtonLabel = isDarkTheme ? '🌙 Dark Mode' : '🌞 Light Mode';
-    const themeToggleTitle = isDarkTheme ? 'Switch to light theme' : 'Switch to dark theme';
     const screenShareHeaderStatus = isScreenSharing
-      ? 'Sharing your screen'
+      ? t.screenShare.status.sharing
       : channelReady
-        ? 'Ready to share'
-        : 'Connect to enable screen sharing';
+        ? t.screenShare.status.ready
+        : t.screenShare.status.connect;
     const remoteScreenHeaderStatus = isRemoteScreenActive
-      ? 'Receiving peer screen'
-      : 'Peer not sharing a screen';
+      ? t.screenShare.remote.receiving
+      : t.screenShare.remote.idle;
     const controlStatusLabel = controlChannelReady
       ? remoteControlStatus
-      : 'Control channel unavailable';
+      : t.remoteControl.statusUnavailable;
     const remotePreviewClass = `screen-preview remote-preview${canControlPeer ? ' remote-preview-interactive' : ''}`;
     const remotePointerStyle = remotePointerState.visible
       ? {
@@ -1814,7 +1785,6 @@
           top: `${remotePointerState.y}%`
         }
       : null;
->>>>>>> 182c245c
 
     return (
       React.createElement(React.Fragment, null,
@@ -2019,7 +1989,7 @@
         React.createElement('section', { id: 'screen-share' },
           React.createElement('header', null,
             React.createElement('div', { className: 'header-content' },
-              React.createElement('h2', null, 'Screen Sharing'),
+              React.createElement('h2', null, t.screenShare.header),
               React.createElement('p', { className: 'status', id: 'screen-share-status' }, screenShareHeaderStatus)
             ),
             React.createElement('div', { className: 'header-actions screen-share-actions' },
@@ -2027,14 +1997,14 @@
                 type: 'button',
                 onClick: handleStartScreenShare,
                 disabled: !channelReady || isScreenSharing,
-                'aria-label': 'Start sharing your screen'
-              }, isScreenSharing ? 'Sharing…' : 'Start Sharing'),
+                'aria-label': t.screenShare.actions.startAria
+              }, isScreenSharing ? t.screenShare.actions.sharing : t.screenShare.actions.start),
               React.createElement('button', {
                 type: 'button',
                 onClick: handleStopScreenShare,
                 disabled: !isScreenSharing,
-                'aria-label': 'Stop sharing your screen'
-              }, 'Stop Sharing')
+                'aria-label': t.screenShare.actions.stopAria
+              }, t.screenShare.actions.stop)
             )
           ),
           React.createElement('div', { className: 'screen-share-controls' },
@@ -2045,63 +2015,63 @@
                 disabled: isScreenSharing,
                 onChange: (event) => setShareSystemAudio(event.target.checked)
               }),
-              React.createElement('span', null, 'Include system audio')
+              React.createElement('span', null, t.screenShare.includeAudio)
             ),
             React.createElement('button', {
               type: 'button',
               className: 'remote-control-toggle',
               onClick: handleToggleRemoteControl,
               disabled: !isScreenSharing || !controlChannelReady
-            }, isRemoteControlAllowed ? 'Disable Remote Control' : 'Allow Remote Control'),
+            }, isRemoteControlAllowed ? t.remoteControl.actions.disable : t.remoteControl.actions.allow),
             React.createElement('div', { className: 'control-status' },
-              React.createElement('strong', null, 'Remote control:'),
+              React.createElement('strong', null, t.remoteControl.label),
               React.createElement('span', null, controlStatusLabel)
             )
           ),
           React.createElement('div', { className: 'screen-share-grid' },
             React.createElement('div', { className: 'screen-tile local' },
-              React.createElement('h3', null, 'Your Screen'),
+              React.createElement('h3', null, t.screenShare.local.title),
               React.createElement('div', { className: 'screen-preview' },
                 React.createElement('video', {
                   ref: localScreenVideoRef,
                   muted: true,
                   autoPlay: true,
                   playsInline: true,
-                  'aria-label': 'Local screen preview'
+                  'aria-label': t.screenShare.local.aria
                 }),
                 !isScreenSharing && React.createElement('div', { className: 'screen-placeholder' },
-                  React.createElement('p', null, channelReady ? 'Start sharing to broadcast your screen.' : 'Connect with a peer to enable screen sharing.')
+                  React.createElement('p', null, channelReady ? t.screenShare.local.placeholderReady : t.screenShare.local.placeholderDisconnected)
                 )
               )
             ),
             React.createElement('div', { className: 'screen-tile remote' },
-              React.createElement('h3', null, "Peer's Screen"),
-            React.createElement('div', {
+              React.createElement('h3', null, t.screenShare.remote.title),
+              React.createElement('div', {
                 className: remotePreviewClass,
                 ref: remoteControlSurfaceRef,
                 role: canControlPeer ? 'group' : 'presentation',
                 tabIndex: canControlPeer ? 0 : -1,
                 'aria-disabled': canControlPeer ? 'false' : 'true',
                 'aria-label': canControlPeer
-                  ? 'Peer screen preview. Focus here to control their screen.'
-                  : 'Peer screen preview'
+                  ? t.screenShare.remote.ariaInteractive
+                  : t.screenShare.remote.aria
               },
                 React.createElement('video', {
                   ref: remoteScreenVideoRef,
                   autoPlay: true,
                   playsInline: true,
-                  'aria-label': 'Peer screen stream'
+                  'aria-label': t.screenShare.remote.streamAria
                 })
               ),
               React.createElement('p', { className: 'hint remote-screen-hint' },
                 canControlPeer
-                  ? 'Remote control active — move your cursor here to interact with their screen.'
+                  ? t.remoteControl.hints.active
                   : remoteScreenHeaderStatus
               )
             )
           ),
           React.createElement('p', { className: 'hint screen-share-footnote' },
-            'Screen sharing is peer-to-peer only. Share and grant control access exclusively with people you trust.'
+            t.screenShare.footnote
           )
         ),
         React.createElement('section', { id: 'chat' },
