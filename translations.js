--- conflicted
+++ resolved
@@ -229,17 +229,16 @@
     receiveFailed: 'Bild konnte nicht empfangen werden.',
     sentImage: (fileName) => `Bild gesendet: ${fileName}`,
     receivedImage: (fileName) => `Bild empfangen: ${fileName}`
-<<<<<<< HEAD
-  },
+  }
   statistics: {
     title: 'KI-Statistik',
-    header: 'Von KI gelöste Issues',
+    header: 'Von KI gel├Âste Issues',
     loading: 'Lade Statistiken...',
     error: 'Statistiken konnten nicht geladen werden.',
-    noIssues: 'Noch keine von KI gelösten Issues gefunden.',
+    noIssues: 'Noch keine von KI gel├Âsten Issues gefunden.',
     issueNumber: (num) => `Issue #${num}`,
     status: {
-      success: 'Erfolgreich gelöst',
+      success: 'Erfolgreich gel├Âst',
       failed: 'Probleme aufgetreten',
       pending: 'In Bearbeitung'
     },
@@ -250,26 +249,24 @@
       status: 'Status'
     },
     summaryPlaceholder: 'Zusammenfassung wird geladen...',
-    summaryError: 'Zusammenfassung nicht verfügbar',
-    aiSummaryNote: 'KI-Zusammenfassungen werden generiert, wenn ein OpenAI-Schlüssel verfügbar ist.',
+    summaryError: 'Zusammenfassung nicht verf├╝gbar',
+    aiSummaryNote: 'KI-Zusammenfassungen werden generiert, wenn ein OpenAI-Schl├╝ssel verf├╝gbar ist.',
     cachedNote: 'Daten werden 5 Minuten zwischengespeichert.',
     joke: {
       title: 'Makaberer Witz des Tages',
       jokes: [
-        'Warum mögen Programmierer die Natur nicht? Zu viele Bugs.',
+        'Warum m├Âgen Programmierer die Natur nicht? Zu viele Bugs.',
         'Ein Entwickler starb. Sein letztes Wort war: "Es funktioniert auf meiner Maschine..."',
-        'Wie viele Programmierer braucht man, um eine Glühbirne zu wechseln? Keinen. Das ist ein Hardware-Problem.',
+        'Wie viele Programmierer braucht man, um eine Gl├╝hbirne zu wechseln? Keinen. Das ist ein Hardware-Problem.',
         'Der schlimmste Bug ist der, den du schon behoben hast... in einem anderen Branch.',
         'Ein SQL-Query geht in eine Bar, sieht zwei Tabellen und fragt: "Darf ich joinen?"',
-        'Debugging ist wie ein Detektivfilm, in dem du gleichzeitig Mörder und Detektiv bist.',
+        'Debugging ist wie ein Detektivfilm, in dem du gleichzeitig M├Ârder und Detektiv bist.',
         'Es gibt nur zwei harte Probleme in der Informatik: Cache-Invalidierung, Namen vergeben und Off-by-One-Fehler.',
         'Das einzige, was schlimmer ist als Legacy-Code, ist Code, den du selbst vor 6 Monaten geschrieben hast.',
-        '"Es ist nur ein kleiner Fix" - Berühmte letzte Worte vor 3 Tagen Debugging.',
-        'Manche Menschen haben Albträume. Entwickler träumen von Production-Deployments am Freitagnachmittag.'
+        '"Es ist nur ein kleiner Fix" - Ber├╝hmte letzte Worte vor 3 Tagen Debugging.',
+        'Manche Menschen haben Albtr├ñume. Entwickler tr├ñumen von Production-Deployments am Freitagnachmittag.'
       ]
     }
-=======
->>>>>>> 2d33179c
   }
 });
 
